/* ---------------------------------------------------------------------------
 *
 * (c) The GHC Team, 2003-2006
 *
 * Capabilities
 *
 * A Capability represent the token required to execute STG code,
 * and all the state an OS thread/task needs to run Haskell code:
 * its STG registers, a pointer to its TSO, a nursery etc. During
 * STG execution, a pointer to the capabilitity is kept in a
 * register (BaseReg; actually it is a pointer to cap->r).
 *
 * Only in an THREADED_RTS build will there be multiple capabilities,
 * for non-threaded builds there is only one global capability, namely
 * MainCapability.
 *
 * --------------------------------------------------------------------------*/

#include "PosixSource.h"
#include "Rts.h"

#include "Capability.h"
#include "Schedule.h"
#include "Sparks.h"
#include "Trace.h"
#include "sm/GC.h" // for gcWorkerThread()
#include "STM.h"
#include "RtsUtils.h"

// one global capability, this is the Capability for non-threaded
// builds, and for +RTS -N1
Capability MainCapability;

nat n_capabilities = 0;
Capability *capabilities = NULL;

// Holds the Capability which last became free.  This is used so that
// an in-call has a chance of quickly finding a free Capability.
// Maintaining a global free list of Capabilities would require global
// locking, so we don't do that.
Capability *last_free_capability = NULL;

/* GC indicator, in scope for the scheduler, init'ed to false */
volatile StgWord waiting_for_gc = 0;

/* Let foreign code get the current Capability -- assuming there is one!
 * This is useful for unsafe foreign calls because they are called with
 * the current Capability held, but they are not passed it. For example,
 * see see the integer-gmp package which calls allocateLocal() in its
 * stgAllocForGMP() function (which gets called by gmp functions).
 * */
Capability * rts_unsafeGetMyCapability (void)
{
#if defined(THREADED_RTS)
  return myTask()->cap;
#else
  return &MainCapability;
#endif
}

#if defined(THREADED_RTS)
STATIC_INLINE rtsBool
globalWorkToDo (void)
{
    return sched_state >= SCHED_INTERRUPTING
        || recent_activity == ACTIVITY_INACTIVE; // need to check for deadlock
}
#endif

#if defined(THREADED_RTS)
StgClosure *
findSpark (Capability *cap)
{
  Capability *robbed;
  StgClosurePtr spark;
  rtsBool retry;
  nat i = 0;

  if (!emptyRunQueue(cap) || cap->returning_tasks_hd != NULL) {
      // If there are other threads, don't try to run any new
      // sparks: sparks might be speculative, we don't want to take
      // resources away from the main computation.
      return 0;
  }

  do {
      retry = rtsFalse;

      // first try to get a spark from our own pool.
      // We should be using reclaimSpark(), because it works without
      // needing any atomic instructions:
      //   spark = reclaimSpark(cap->sparks);
      // However, measurements show that this makes at least one benchmark
      // slower (prsa) and doesn't affect the others.
      spark = tryStealSpark(cap);
      if (spark != NULL) {
          cap->sparks_converted++;

          // Post event for running a spark from capability's own pool.
          traceEventRunSpark(cap, cap->r.rCurrentTSO);

          return spark;
      }
      if (!emptySparkPoolCap(cap)) {
          retry = rtsTrue;
      }

      if (n_capabilities == 1) { return NULL; } // makes no sense...

      debugTrace(DEBUG_sched,
                 "cap %d: Trying to steal work from other capabilities", 
                 cap->no);

      /* visit cap.s 0..n-1 in sequence until a theft succeeds. We could
      start at a random place instead of 0 as well.  */
      for ( i=0 ; i < n_capabilities ; i++ ) {
          robbed = &capabilities[i];
          if (cap == robbed)  // ourselves...
              continue;

          if (emptySparkPoolCap(robbed)) // nothing to steal here
              continue;

          spark = tryStealSpark(robbed);
          if (spark == NULL && !emptySparkPoolCap(robbed)) {
              // we conflicted with another thread while trying to steal;
              // try again later.
              retry = rtsTrue;
          }

          if (spark != NULL) {
              cap->sparks_converted++;

              traceEventStealSpark(cap, cap->r.rCurrentTSO, robbed->no);
              
              return spark;
          }
          // otherwise: no success, try next one
      }
  } while (retry);

  debugTrace(DEBUG_sched, "No sparks stolen");
  return NULL;
}

// Returns True if any spark pool is non-empty at this moment in time
// The result is only valid for an instant, of course, so in a sense
// is immediately invalid, and should not be relied upon for
// correctness.
rtsBool
anySparks (void)
{
    nat i;

    for (i=0; i < n_capabilities; i++) {
        if (!emptySparkPoolCap(&capabilities[i])) {
            return rtsTrue;
        }
    }
    return rtsFalse;
}
#endif

/* -----------------------------------------------------------------------------
 * Manage the returning_tasks lists.
 *
 * These functions require cap->lock
 * -------------------------------------------------------------------------- */

#if defined(THREADED_RTS)
STATIC_INLINE void
newReturningTask (Capability *cap, Task *task)
{
    ASSERT_LOCK_HELD(&cap->lock);
    ASSERT(task->next == NULL);
    if (cap->returning_tasks_hd) {
	ASSERT(cap->returning_tasks_tl->next == NULL);
	cap->returning_tasks_tl->next = task;
    } else {
	cap->returning_tasks_hd = task;
    }
    cap->returning_tasks_tl = task;
}

STATIC_INLINE Task *
popReturningTask (Capability *cap)
{
    ASSERT_LOCK_HELD(&cap->lock);
    Task *task;
    task = cap->returning_tasks_hd;
    ASSERT(task);
    cap->returning_tasks_hd = task->next;
    if (!cap->returning_tasks_hd) {
	cap->returning_tasks_tl = NULL;
    }
    task->next = NULL;
    return task;
}
#endif

/* ----------------------------------------------------------------------------
 * Initialisation
 *
 * The Capability is initially marked not free.
 * ------------------------------------------------------------------------- */

static void
initCapability( Capability *cap, nat i )
{
    nat g;

    cap->no = i;
    cap->in_haskell        = rtsFalse;

    cap->run_queue_hd      = END_TSO_QUEUE;
    cap->run_queue_tl      = END_TSO_QUEUE;

#if defined(THREADED_RTS)
    initMutex(&cap->lock);
    cap->running_task      = NULL; // indicates cap is free
    cap->spare_workers     = NULL;
    cap->n_spare_workers   = 0;
    cap->suspended_ccalls  = NULL;
    cap->returning_tasks_hd = NULL;
    cap->returning_tasks_tl = NULL;
    cap->inbox              = (Message*)END_TSO_QUEUE;
    cap->n_inbox            = 0;
    cap->sparks_created     = 0;
    cap->sparks_dud         = 0;
    cap->sparks_converted   = 0;
    cap->sparks_gcd         = 0;
    cap->sparks_fizzled     = 0;
#endif

    cap->f.stgEagerBlackholeInfo = (W_)&__stg_EAGER_BLACKHOLE_info;
    cap->f.stgGCEnter1     = (StgFunPtr)__stg_gc_enter_1;
    cap->f.stgGCFun        = (StgFunPtr)__stg_gc_fun;

    cap->mut_lists  = stgMallocBytes(sizeof(bdescr *) *
				     RtsFlags.GcFlags.generations,
				     "initCapability");
    cap->saved_mut_lists = stgMallocBytes(sizeof(bdescr *) *
                                          RtsFlags.GcFlags.generations,
                                          "initCapability");

    for (g = 0; g < RtsFlags.GcFlags.generations; g++) {
	cap->mut_lists[g] = NULL;
    }

    cap->free_invariant_check_queues = END_INVARIANT_CHECK_QUEUE;
    cap->free_trec_chunks = END_STM_CHUNK_LIST;
    cap->free_trec_headers = NO_TREC;
    cap->transaction_tokens = 0;
    cap->context_switch = 0;
    cap->pinned_object_block = NULL;
}

/* ---------------------------------------------------------------------------
 * Function:  initCapabilities()
 *
 * Purpose:   set up the Capability handling. For the THREADED_RTS build,
 *            we keep a table of them, the size of which is
 *            controlled by the user via the RTS flag -N.
 *
 * ------------------------------------------------------------------------- */
void
initCapabilities( void )
{
#if defined(THREADED_RTS)
    nat i;

#ifndef REG_Base
    // We can't support multiple CPUs if BaseReg is not a register
    if (RtsFlags.ParFlags.nNodes > 1) {
	errorBelch("warning: multiple CPUs not supported in this build, reverting to 1");
	RtsFlags.ParFlags.nNodes = 1;
    }
#endif

    n_capabilities = RtsFlags.ParFlags.nNodes;

    if (n_capabilities == 1) {
	capabilities = &MainCapability;
	// THREADED_RTS must work on builds that don't have a mutable
	// BaseReg (eg. unregisterised), so in this case
	// capabilities[0] must coincide with &MainCapability.
    } else {
	capabilities = stgMallocBytes(n_capabilities * sizeof(Capability),
				      "initCapabilities");
    }

    for (i = 0; i < n_capabilities; i++) {
	initCapability(&capabilities[i], i);
    }

    debugTrace(DEBUG_sched, "allocated %d capabilities", n_capabilities);

#else /* !THREADED_RTS */

    n_capabilities = 1;
    capabilities = &MainCapability;
    initCapability(&MainCapability, 0);

#endif

    // There are no free capabilities to begin with.  We will start
    // a worker Task to each Capability, which will quickly put the
    // Capability on the free list when it finds nothing to do.
    last_free_capability = &capabilities[0];
}

/* ----------------------------------------------------------------------------
 * setContextSwitches: cause all capabilities to context switch as
 * soon as possible.
 * ------------------------------------------------------------------------- */

void setContextSwitches(void)
{
    nat i;
    for (i=0; i < n_capabilities; i++) {
        contextSwitchCapability(&capabilities[i]);
    }
}

/* ----------------------------------------------------------------------------
 * Give a Capability to a Task.  The task must currently be sleeping
 * on its condition variable.
 *
 * Requires cap->lock (modifies cap->running_task).
 *
 * When migrating a Task, the migrater must take task->lock before
 * modifying task->cap, to synchronise with the waking up Task.
 * Additionally, the migrater should own the Capability (when
 * migrating the run queue), or cap->lock (when migrating
 * returning_workers).
 *
 * ------------------------------------------------------------------------- */

#if defined(THREADED_RTS)
STATIC_INLINE void
giveCapabilityToTask (Capability *cap USED_IF_DEBUG, Task *task)
{
    ASSERT_LOCK_HELD(&cap->lock);
    ASSERT(task->cap == cap);
    debugTrace(DEBUG_sched, "passing capability %d to %s %p",
               cap->no, task->incall->tso ? "bound task" : "worker",
               (void *)task->id);
    ACQUIRE_LOCK(&task->lock);
    task->wakeup = rtsTrue;
    // the wakeup flag is needed because signalCondition() doesn't
    // flag the condition if the thread is already runniing, but we want
    // it to be sticky.
    signalCondition(&task->cond);
    RELEASE_LOCK(&task->lock);
}
#endif

/* ----------------------------------------------------------------------------
 * Function:  releaseCapability(Capability*)
 *
 * Purpose:   Letting go of a capability. Causes a
 *            'returning worker' thread or a 'waiting worker'
 *            to wake up, in that order.
 * ------------------------------------------------------------------------- */

#if defined(THREADED_RTS)
void
releaseCapability_ (Capability* cap, 
                    rtsBool always_wakeup)
{
    Task *task;

    task = cap->running_task;

    ASSERT_PARTIAL_CAPABILITY_INVARIANTS(cap,task);

    cap->running_task = NULL;

    // Check to see whether a worker thread can be given
    // the go-ahead to return the result of an external call..
    if (cap->returning_tasks_hd != NULL) {
	giveCapabilityToTask(cap,cap->returning_tasks_hd);
	// The Task pops itself from the queue (see waitForReturnCapability())
	return;
    }

    if (waiting_for_gc == GC_SEQ) {
      last_free_capability = cap; // needed?
      debugTrace(DEBUG_sched, "GC pending, set capability %d free", cap->no);
      return;
    } 


    // If the next thread on the run queue is a bound thread,
    // give this Capability to the appropriate Task.
    if (!emptyRunQueue(cap) && cap->run_queue_hd->bound) {
	// Make sure we're not about to try to wake ourselves up
	// ASSERT(task != cap->run_queue_hd->bound);
        // assertion is false: in schedule() we force a yield after
	// ThreadBlocked, but the thread may be back on the run queue
	// by now.
	task = cap->run_queue_hd->bound->task;
	giveCapabilityToTask(cap,task);
	return;
    }

    if (!cap->spare_workers) {
	// Create a worker thread if we don't have one.  If the system
	// is interrupted, we only create a worker task if there
	// are threads that need to be completed.  If the system is
	// shutting down, we never create a new worker.
	if (sched_state < SCHED_SHUTTING_DOWN || !emptyRunQueue(cap)) {
	    debugTrace(DEBUG_sched,
		       "starting new worker on capability %d", cap->no);
	    startWorkerTask(cap);
	    return;
	}
    }

    // If we have an unbound thread on the run queue, or if there's
    // anything else to do, give the Capability to a worker thread.
    if (always_wakeup || 
        !emptyRunQueue(cap) || !emptyInbox(cap) ||
        !emptySparkPoolCap(cap) || globalWorkToDo()) {
	if (cap->spare_workers) {
	    giveCapabilityToTask(cap,cap->spare_workers);
	    // The worker Task pops itself from the queue;
	    return;
	}
    }

    last_free_capability = cap;
    debugTrace(DEBUG_sched, "freeing capability %d", cap->no);
}

void
releaseCapability (Capability* cap USED_IF_THREADS)
{
    ACQUIRE_LOCK(&cap->lock);
    releaseCapability_(cap, rtsFalse);
    RELEASE_LOCK(&cap->lock);
}

void
releaseAndWakeupCapability (Capability* cap USED_IF_THREADS)
{
    ACQUIRE_LOCK(&cap->lock);
    releaseCapability_(cap, rtsTrue);
    RELEASE_LOCK(&cap->lock);
}

static void
releaseCapabilityAndQueueWorker (Capability* cap USED_IF_THREADS)
{
    Task *task;

    ACQUIRE_LOCK(&cap->lock);

    task = cap->running_task;

    // If the Task is stopped, we shouldn't be yielding, we should
    // be just exiting.
    ASSERT(!task->stopped);

    // If the current task is a worker, save it on the spare_workers
    // list of this Capability.  A worker can mark itself as stopped,
    // in which case it is not replaced on the spare_worker queue.
    // This happens when the system is shutting down (see
    // Schedule.c:workerStart()).
    if (!isBoundTask(task))
    {
        if (cap->n_spare_workers < MAX_SPARE_WORKERS)
        {
            task->next = cap->spare_workers;
            cap->spare_workers = task;
            cap->n_spare_workers++;
        }
        else
        {
            debugTrace(DEBUG_sched, "%d spare workers already, exiting",
                       cap->n_spare_workers);
            releaseCapability_(cap,rtsFalse);
            // hold the lock until after workerTaskStop; c.f. scheduleWorker()
            workerTaskStop(task);
            RELEASE_LOCK(&cap->lock);
            shutdownThread();
        }
    }
    // Bound tasks just float around attached to their TSOs.

    releaseCapability_(cap,rtsFalse);

    RELEASE_LOCK(&cap->lock);
}
#endif

/* ----------------------------------------------------------------------------
 * waitForReturnCapability( Task *task )
 *
 * Purpose:  when an OS thread returns from an external call,
 * it calls waitForReturnCapability() (via Schedule.resumeThread())
 * to wait for permission to enter the RTS & communicate the
 * result of the external call back to the Haskell thread that
 * made it.
 *
 * ------------------------------------------------------------------------- */
void
waitForReturnCapability (Capability **pCap, Task *task)
{
#if !defined(THREADED_RTS)

    MainCapability.running_task = task;
    task->cap = &MainCapability;
    *pCap = &MainCapability;

#else
    Capability *cap = *pCap;

    if (cap == NULL) {
	// Try last_free_capability first
	cap = last_free_capability;
	if (cap->running_task) {
	    nat i;
	    // otherwise, search for a free capability
            cap = NULL;
	    for (i = 0; i < n_capabilities; i++) {
		if (!capabilities[i].running_task) {
                    cap = &capabilities[i];
		    break;
		}
	    }
            if (cap == NULL) {
                // Can't find a free one, use last_free_capability.
                cap = last_free_capability;
            }
	}

	// record the Capability as the one this Task is now assocated with.
	task->cap = cap;

    } else {
	ASSERT(task->cap == cap);
    }

    ACQUIRE_LOCK(&cap->lock);

    debugTrace(DEBUG_sched, "returning; I want capability %d", cap->no);

    if (!cap->running_task) {
	// It's free; just grab it
	cap->running_task = task;
	RELEASE_LOCK(&cap->lock);
    } else {
	newReturningTask(cap,task);
	RELEASE_LOCK(&cap->lock);

	for (;;) {
	    ACQUIRE_LOCK(&task->lock);
	    // task->lock held, cap->lock not held
	    if (!task->wakeup) waitCondition(&task->cond, &task->lock);
	    cap = task->cap;
	    task->wakeup = rtsFalse;
	    RELEASE_LOCK(&task->lock);

	    // now check whether we should wake up...
	    ACQUIRE_LOCK(&cap->lock);
	    if (cap->running_task == NULL) {
		if (cap->returning_tasks_hd != task) {
		    giveCapabilityToTask(cap,cap->returning_tasks_hd);
		    RELEASE_LOCK(&cap->lock);
		    continue;
		}
		cap->running_task = task;
		popReturningTask(cap);
		RELEASE_LOCK(&cap->lock);
		break;
	    }
	    RELEASE_LOCK(&cap->lock);
	}

    }

    ASSERT_FULL_CAPABILITY_INVARIANTS(cap,task);

    debugTrace(DEBUG_sched, "resuming capability %d", cap->no);

    *pCap = cap;
#endif
}

#if defined(THREADED_RTS)
/* ----------------------------------------------------------------------------
 * yieldCapability
 * ------------------------------------------------------------------------- */

void
yieldCapability (Capability** pCap, Task *task)
{
    Capability *cap = *pCap;

    if (waiting_for_gc == GC_PAR) {
        traceEventGcStart(cap);
        gcWorkerThread(cap);
        traceEventGcEnd(cap);
        return;
    }

	debugTrace(DEBUG_sched, "giving up capability %d", cap->no);

	// We must now release the capability and wait to be woken up
	// again.
	task->wakeup = rtsFalse;
	releaseCapabilityAndQueueWorker(cap);

	for (;;) {
	    ACQUIRE_LOCK(&task->lock);
	    // task->lock held, cap->lock not held
	    if (!task->wakeup) waitCondition(&task->cond, &task->lock);
	    cap = task->cap;
	    task->wakeup = rtsFalse;
	    RELEASE_LOCK(&task->lock);

	    debugTrace(DEBUG_sched, "woken up on capability %d", cap->no);

	    ACQUIRE_LOCK(&cap->lock);
	    if (cap->running_task != NULL) {
		debugTrace(DEBUG_sched, 
			   "capability %d is owned by another task", cap->no);
		RELEASE_LOCK(&cap->lock);
		continue;
	    }

	    if (task->incall->tso == NULL) {
		ASSERT(cap->spare_workers != NULL);
		// if we're not at the front of the queue, release it
		// again.  This is unlikely to happen.
		if (cap->spare_workers != task) {
		    giveCapabilityToTask(cap,cap->spare_workers);
		    RELEASE_LOCK(&cap->lock);
		    continue;
		}
		cap->spare_workers = task->next;
		task->next = NULL;
                cap->n_spare_workers--;
            }
	    cap->running_task = task;
	    RELEASE_LOCK(&cap->lock);
	    break;
	}

	debugTrace(DEBUG_sched, "resuming capability %d", cap->no);
	ASSERT(cap->running_task == task);

    *pCap = cap;

    ASSERT_FULL_CAPABILITY_INVARIANTS(cap,task);

    return;
}

/* ----------------------------------------------------------------------------
 * prodCapability
 *
 * If a Capability is currently idle, wake up a Task on it.  Used to 
 * get every Capability into the GC.
 * ------------------------------------------------------------------------- */

void
prodCapability (Capability *cap, Task *task)
{
    ACQUIRE_LOCK(&cap->lock);
    if (!cap->running_task) {
        cap->running_task = task;
        releaseCapability_(cap,rtsTrue);
    }
    RELEASE_LOCK(&cap->lock);
}

/* ----------------------------------------------------------------------------
 * shutdownCapability
 *
 * At shutdown time, we want to let everything exit as cleanly as
 * possible.  For each capability, we let its run queue drain, and
 * allow the workers to stop.
 *
 * This function should be called when interrupted and
 * shutting_down_scheduler = rtsTrue, thus any worker that wakes up
 * will exit the scheduler and call taskStop(), and any bound thread
 * that wakes up will return to its caller.  Runnable threads are
 * killed.
 *
 * ------------------------------------------------------------------------- */

void
shutdownCapability (Capability *cap, Task *task, rtsBool safe)
{
    nat i;

    task->cap = cap;

    // Loop indefinitely until all the workers have exited and there
    // are no Haskell threads left.  We used to bail out after 50
    // iterations of this loop, but that occasionally left a worker
    // running which caused problems later (the closeMutex() below
    // isn't safe, for one thing).

    for (i = 0; /* i < 50 */; i++) {
        ASSERT(sched_state == SCHED_SHUTTING_DOWN);

	debugTrace(DEBUG_sched, 
		   "shutting down capability %d, attempt %d", cap->no, i);
	ACQUIRE_LOCK(&cap->lock);
	if (cap->running_task) {
	    RELEASE_LOCK(&cap->lock);
	    debugTrace(DEBUG_sched, "not owner, yielding");
	    yieldThread();
	    continue;
	}
	cap->running_task = task;

        if (cap->spare_workers) {
            // Look for workers that have died without removing
            // themselves from the list; this could happen if the OS
            // summarily killed the thread, for example.  This
            // actually happens on Windows when the system is
            // terminating the program, and the RTS is running in a
            // DLL.
            Task *t, *prev;
            prev = NULL;
            for (t = cap->spare_workers; t != NULL; t = t->next) {
                if (!osThreadIsAlive(t->id)) {
                    debugTrace(DEBUG_sched, 
                               "worker thread %p has died unexpectedly", (void *)t->id);
                    cap->n_spare_workers--;
                    if (!prev) {
                        cap->spare_workers = t->next;
                    } else {
                        prev->next = t->next;
                    }
                    prev = t;
                }
            }
        }

	if (!emptyRunQueue(cap) || cap->spare_workers) {
	    debugTrace(DEBUG_sched, 
		       "runnable threads or workers still alive, yielding");
	    releaseCapability_(cap,rtsFalse); // this will wake up a worker
	    RELEASE_LOCK(&cap->lock);
	    yieldThread();
	    continue;
	}

        // If "safe", then busy-wait for any threads currently doing
        // foreign calls.  If we're about to unload this DLL, for
        // example, we need to be sure that there are no OS threads
        // that will try to return to code that has been unloaded.
        // We can be a bit more relaxed when this is a standalone
        // program that is about to terminate, and let safe=false.
        if (cap->suspended_ccalls && safe) {
	    debugTrace(DEBUG_sched, 
		       "thread(s) are involved in foreign calls, yielding");
            cap->running_task = NULL;
	    RELEASE_LOCK(&cap->lock);
            // The IO manager thread might have been slow to start up,
            // so the first attempt to kill it might not have
            // succeeded.  Just in case, try again - the kill message
            // will only be sent once.
            //
            // To reproduce this deadlock: run ffi002(threaded1)
            // repeatedly on a loaded machine.
            ioManagerDie();
            yieldThread();
            continue;
        }

        traceEventShutdown(cap);
	RELEASE_LOCK(&cap->lock);
	break;
    }
    // we now have the Capability, its run queue and spare workers
    // list are both empty.

    // ToDo: we can't drop this mutex, because there might still be
    // threads performing foreign calls that will eventually try to 
    // return via resumeThread() and attempt to grab cap->lock.
    // closeMutex(&cap->lock);
}

/* ----------------------------------------------------------------------------
 * tryGrabCapability
 *
 * Attempt to gain control of a Capability if it is free.
 *
 * ------------------------------------------------------------------------- */

rtsBool
tryGrabCapability (Capability *cap, Task *task)
{
    if (cap->running_task != NULL) return rtsFalse;
    ACQUIRE_LOCK(&cap->lock);
    if (cap->running_task != NULL) {
	RELEASE_LOCK(&cap->lock);
	return rtsFalse;
    }
    task->cap = cap;
    cap->running_task = task;
    RELEASE_LOCK(&cap->lock);
    return rtsTrue;
}


#endif /* THREADED_RTS */

static void
freeCapability (Capability *cap)
{
    stgFree(cap->mut_lists);
    stgFree(cap->saved_mut_lists);
#if defined(THREADED_RTS)
    freeSparkPool(cap->sparks);
#endif
}

void
freeCapabilities (void)
{
#if defined(THREADED_RTS)
    nat i;
    for (i=0; i < n_capabilities; i++) {
        freeCapability(&capabilities[i]);
    }
#else
    freeCapability(&MainCapability);
#endif
}

/* ---------------------------------------------------------------------------
   Mark everything directly reachable from the Capabilities.  When
   using multiple GC threads, each GC thread marks all Capabilities
   for which (c `mod` n == 0), for Capability c and thread n.
   ------------------------------------------------------------------------ */

void
markCapability (evac_fn evac, void *user, Capability *cap,
                rtsBool no_mark_sparks USED_IF_THREADS)
{
    InCall *incall;

    // Each GC thread is responsible for following roots from the
    // Capability of the same number.  There will usually be the same
    // or fewer Capabilities as GC threads, but just in case there
    // are more, we mark every Capability whose number is the GC
    // thread's index plus a multiple of the number of GC threads.
    evac(user, (StgClosure **)(void *)&cap->run_queue_hd);
    evac(user, (StgClosure **)(void *)&cap->run_queue_tl);
#if defined(THREADED_RTS)
    evac(user, (StgClosure **)(void *)&cap->inbox);
#endif
<<<<<<< HEAD

    for (incall = cap->suspended_ccalls; incall != NULL; 
         incall = incall->next) {
=======
    for (incall = cap->suspended_ccalls; incall != NULL;
         incall=incall->next) {
>>>>>>> 1fb38442
        evac(user, (StgClosure **)(void *)&incall->suspended_tso);
    }

#if defined(THREADED_RTS)
    if (!no_mark_sparks) {
        traverseSparkQueue (evac, user, cap);
    }
#endif

    // Free STM structures for this Capability
    stmPreGCHook(cap);
}

void
markCapabilities (evac_fn evac, void *user)
{
    nat n;
    for (n = 0; n < n_capabilities; n++) {
        markCapability(evac, user, &capabilities[n], rtsFalse);
    }
}<|MERGE_RESOLUTION|>--- conflicted
+++ resolved
@@ -857,14 +857,8 @@
 #if defined(THREADED_RTS)
     evac(user, (StgClosure **)(void *)&cap->inbox);
 #endif
-<<<<<<< HEAD
-
-    for (incall = cap->suspended_ccalls; incall != NULL; 
-         incall = incall->next) {
-=======
     for (incall = cap->suspended_ccalls; incall != NULL;
          incall=incall->next) {
->>>>>>> 1fb38442
         evac(user, (StgClosure **)(void *)&incall->suspended_tso);
     }
 
