--- conflicted
+++ resolved
@@ -98,99 +98,13 @@
 StgOffset
 checkStackFrame( StgPtr c )
 {
-    nat size;
-    const StgRetInfoTable* info;
-
-    info = get_ret_itbl((StgClosure *)c);
-
-    /* All activation records have 'bitmap' style layout info. */
-    switch (info->i.type) {
-<<<<<<< HEAD
-        case RET_DYN: /* Dynamic bitmap: the mask is stored on the stack */
-            {
-                StgWord dyn;
-                StgPtr p;
-                StgRetDyn* r;
-
-                r = (StgRetDyn *)c;
-                dyn = r->liveness;
-
-                p = (P_)(r->payload);
-                checkSmallBitmap(p,RET_DYN_LIVENESS(r->liveness),RET_DYN_BITMAP_SIZE);
-                p += RET_DYN_BITMAP_SIZE + RET_DYN_NONPTR_REGS_SIZE;
-
-                // skip over the non-pointers
-                p += RET_DYN_NONPTRS(dyn);
-
-                // follow the ptr words
-                for (size = RET_DYN_PTRS(dyn); size > 0; size--) {
-                    checkClosureShallow((StgClosure *)*p);
-                    p++;
-                }
-
-                return sizeofW(StgRetDyn) + RET_DYN_BITMAP_SIZE +
-                    RET_DYN_NONPTR_REGS_SIZE +
-                    RET_DYN_NONPTRS(dyn) + RET_DYN_PTRS(dyn);
-            }
-
-        case UPDATE_FRAME:
-            ASSERT(LOOKS_LIKE_CLOSURE_PTR(((StgUpdateFrame*)c)->updatee));
-        case ATOMICALLY_FRAME:
-        case CATCH_RETRY_FRAME:
-        case CATCH_STM_FRAME:
-        case CATCH_FRAME:
-            // small bitmap cases (<= 32 entries)
-        case UNDERFLOW_FRAME:
-        case STOP_FRAME:
-        case RET_SMALL:
-            size = BITMAP_SIZE(info->i.layout.bitmap);
-            checkSmallBitmap((StgPtr)c + 1,
-                             BITMAP_BITS(info->i.layout.bitmap), size);
-            return 1 + size;
-
-        case RET_BCO: {
-                          StgBCO *bco;
-                          nat size;
-                          bco = (StgBCO *)*(c+1);
-                          size = BCO_BITMAP_SIZE(bco);
-                          checkLargeBitmap((StgPtr)c + 2, BCO_BITMAP(bco), size);
-                          return 2 + size;
-                      }
-
-        case RET_BIG: // large bitmap (> 32 entries)
-                      size = GET_LARGE_BITMAP(&info->i)->size;
-                      checkLargeBitmap((StgPtr)c + 1, GET_LARGE_BITMAP(&info->i), size);
-                      return 1 + size;
-
-        case RET_FUN:
-                      {
-                          StgFunInfoTable *fun_info;
-                          StgRetFun *ret_fun;
-
-                          ret_fun = (StgRetFun *)c;
-                          fun_info = get_fun_itbl(UNTAG_CLOSURE(ret_fun->fun));
-                          size = ret_fun->size;
-                          switch (fun_info->f.fun_type) {
-                              case ARG_GEN:
-                                  checkSmallBitmap((StgPtr)ret_fun->payload,
-                                                   BITMAP_BITS(fun_info->f.b.bitmap), size);
-                                  break;
-                              case ARG_GEN_BIG:
-                                  checkLargeBitmap((StgPtr)ret_fun->payload,
-                                                   GET_FUN_LARGE_BITMAP(fun_info), size);
-                                  break;
-                              default:
-                                  checkSmallBitmap((StgPtr)ret_fun->payload,
-                                                   BITMAP_BITS(stg_arg_bitmaps[fun_info->f.fun_type]),
-                                                   size);
-                                  break;
-                          }
-                          return sizeofW(StgRetFun) + size;
-                      }
-
-        default:
-                      barf("checkStackFrame: weird activation record found on stack (%p %d).",c,info->i.type);
-=======
+  nat size;
+  const StgRetInfoTable* info;
+
+  info = get_ret_itbl((StgClosure *)c);
+
+  /* All activation records have 'bitmap' style layout info. */
+  switch (info->i.type) {
 
     case UPDATE_FRAME:
       ASSERT(LOOKS_LIKE_CLOSURE_PTR(((StgUpdateFrame*)c)->updatee));
@@ -202,55 +116,51 @@
     case UNDERFLOW_FRAME:
     case STOP_FRAME:
     case RET_SMALL:
-	size = BITMAP_SIZE(info->i.layout.bitmap);
-	checkSmallBitmap((StgPtr)c + 1, 
-			 BITMAP_BITS(info->i.layout.bitmap), size);
-	return 1 + size;
-
-    case RET_BCO: {
-	StgBCO *bco;
-	nat size;
-	bco = (StgBCO *)*(c+1);
-	size = BCO_BITMAP_SIZE(bco);
-	checkLargeBitmap((StgPtr)c + 2, BCO_BITMAP(bco), size);
-	return 2 + size;
-    }
+      size = BITMAP_SIZE(info->i.layout.bitmap);
+      checkSmallBitmap((StgPtr)c + 1,
+                       BITMAP_BITS(info->i.layout.bitmap), size);
+      return 1 + size;
+
+    case RET_BCO:
+      StgBCO *bco;
+      nat size;
+      bco = (StgBCO *)*(c+1);
+      size = BCO_BITMAP_SIZE(bco);
+      checkLargeBitmap((StgPtr)c + 2, BCO_BITMAP(bco), size);
+      return 2 + size;
 
     case RET_BIG: // large bitmap (> 32 entries)
-	size = GET_LARGE_BITMAP(&info->i)->size;
-	checkLargeBitmap((StgPtr)c + 1, GET_LARGE_BITMAP(&info->i), size);
-	return 1 + size;
+      size = GET_LARGE_BITMAP(&info->i)->size;
+      checkLargeBitmap((StgPtr)c + 1, GET_LARGE_BITMAP(&info->i), size);
+      return 1 + size;
 
     case RET_FUN:
-    {
-	StgFunInfoTable *fun_info;
-	StgRetFun *ret_fun;
-
-	ret_fun = (StgRetFun *)c;
-	fun_info = get_fun_itbl(UNTAG_CLOSURE(ret_fun->fun));
-	size = ret_fun->size;
-	switch (fun_info->f.fun_type) {
-	case ARG_GEN:
-	    checkSmallBitmap((StgPtr)ret_fun->payload, 
-			     BITMAP_BITS(fun_info->f.b.bitmap), size);
-	    break;
-	case ARG_GEN_BIG:
-	    checkLargeBitmap((StgPtr)ret_fun->payload,
-			     GET_FUN_LARGE_BITMAP(fun_info), size);
-	    break;
-	default:
-	    checkSmallBitmap((StgPtr)ret_fun->payload,
-			     BITMAP_BITS(stg_arg_bitmaps[fun_info->f.fun_type]),
-			     size);
-	    break;
-	}
-	return sizeofW(StgRetFun) + size;
-    }
+      StgFunInfoTable *fun_info;
+      StgRetFun *ret_fun;
+
+      ret_fun = (StgRetFun *)c;
+      fun_info = get_fun_itbl(UNTAG_CLOSURE(ret_fun->fun));
+      size = ret_fun->size;
+      switch (fun_info->f.fun_type) {
+        case ARG_GEN:
+          checkSmallBitmap((StgPtr)ret_fun->payload,
+                           BITMAP_BITS(fun_info->f.b.bitmap), size);
+          break;
+        case ARG_GEN_BIG:
+          checkLargeBitmap((StgPtr)ret_fun->payload,
+                           GET_FUN_LARGE_BITMAP(fun_info), size);
+          break;
+        default:
+          checkSmallBitmap((StgPtr)ret_fun->payload,
+                           BITMAP_BITS(stg_arg_bitmaps[fun_info->f.fun_type]),
+                           size);
+          break;
+      }
+      return sizeofW(StgRetFun) + size;
 
     default:
-	barf("checkStackFrame: weird activation record found on stack (%p %d).",c,info->i.type);
->>>>>>> 96ce0b02
-    }
+      barf("checkStackFrame: weird activation record found on stack (%p %d).",c,info->i.type);
+  }
 }
 
 // check sections of stack between update frames
@@ -327,20 +237,9 @@
 
     switch (info->type) {
 
-<<<<<<< HEAD
-        case MVAR_CLEAN:
-        case MVAR_DIRTY:
-            {
-                StgMVar *mvar = (StgMVar *)p;
-                ASSERT(LOOKS_LIKE_CLOSURE_PTR(mvar->head));
-                ASSERT(LOOKS_LIKE_CLOSURE_PTR(mvar->tail));
-                ASSERT(LOOKS_LIKE_CLOSURE_PTR(mvar->value));
-                return sizeofW(StgMVar);
-            }
-=======
     case MVAR_CLEAN:
     case MVAR_DIRTY:
-      { 
+      {
 	StgMVar *mvar = (StgMVar *)p;
 	ASSERT(LOOKS_LIKE_CLOSURE_PTR(mvar->head));
 	ASSERT(LOOKS_LIKE_CLOSURE_PTR(mvar->tail));
@@ -402,9 +301,9 @@
         ASSERT(LOOKS_LIKE_CLOSURE_PTR(bq->bh));
 
         ASSERT(get_itbl((StgClosure *)(bq->owner))->type == TSO);
-        ASSERT(bq->queue == (MessageBlackHole*)END_TSO_QUEUE 
+        ASSERT(bq->queue == (MessageBlackHole*)END_TSO_QUEUE
                || bq->queue->header.info == &stg_MSG_BLACKHOLE_info);
-        ASSERT(bq->link == (StgBlockingQueue*)END_TSO_QUEUE || 
+        ASSERT(bq->link == (StgBlockingQueue*)END_TSO_QUEUE ||
                get_itbl((StgClosure *)(bq->link))->type == IND ||
                get_itbl((StgClosure *)(bq->link))->type == BLOCKING_QUEUE);
 
@@ -442,7 +341,7 @@
 	    return THUNK_SELECTOR_sizeW();
 
     case IND:
-	{ 
+	{
   	    /* we don't expect to see any of these after GC
 	     * but they might appear during execution
 	     */
@@ -469,7 +368,6 @@
 	checkPAP (ap->fun, ap->payload, ap->n_args);
 	return ap_sizeW(ap);
     }
->>>>>>> 96ce0b02
 
         case THUNK:
         case THUNK_1_0:
@@ -732,11 +630,6 @@
         return;
     }
 
-<<<<<<< HEAD
-    ASSERT(tso->_link == END_TSO_QUEUE ||
-           tso->_link->header.info == &stg_MVAR_TSO_QUEUE_info ||
-           tso->_link->header.info == &stg_TSO_info);
-=======
     next = tso->_link;
     info = (const StgInfoTable*) tso->_link->header.info;
 
@@ -744,7 +637,6 @@
            info == &stg_MVAR_TSO_QUEUE_info ||
            info == &stg_TSO_info ||
            info == &stg_WHITEHOLE_info); // happens due to STM doing lockTSO()
->>>>>>> 96ce0b02
 
     if (   tso->why_blocked == BlockedOnMVar
            || tso->why_blocked == BlockedOnBlackHole
@@ -771,50 +663,11 @@
 void
 checkGlobalTSOList (rtsBool checkTSOs)
 {
-<<<<<<< HEAD
-    StgTSO *tso;
-    nat g;
-
-    for (g = 0; g < RtsFlags.GcFlags.generations; g++) {
-        for (tso=generations[g].threads; tso != END_TSO_QUEUE;
-             tso = tso->global_link) {
-            ASSERT(LOOKS_LIKE_CLOSURE_PTR(tso));
-            ASSERT(get_itbl(tso)->type == TSO);
-            if (checkTSOs)
-                checkTSO(tso);
-
-            // If this TSO is dirty and in an old generation, it better
-            // be on the mutable list.
-            if (tso->dirty) {
-                ASSERT(Bdescr((P_)tso)->gen_no == 0 || (tso->flags & TSO_MARKED));
-                tso->flags &= ~TSO_MARKED;
-            }
-
-            {
-                StgStack *stack;
-                StgUnderflowFrame *frame;
-
-                stack = tso->stackobj;
-                while (1) {
-                    if (stack->dirty & 1) {
-                        ASSERT(Bdescr((P_)stack)->gen_no == 0 || (stack->dirty & TSO_MARKED));
-                        stack->dirty &= ~TSO_MARKED;
-                    }
-                    frame = (StgUnderflowFrame*) (stack->stack + stack->stack_size
-                                                  - sizeofW(StgUnderflowFrame));
-                    if (frame->info != &stg_stack_underflow_frame_info
-                        || frame->next_chunk == (StgStack*)END_TSO_QUEUE) break;
-                    stack = frame->next_chunk;
-                }
-            }
-        }
-    }
-=======
   StgTSO *tso;
   nat g;
 
   for (g = 0; g < RtsFlags.GcFlags.generations; g++) {
-      for (tso=generations[g].threads; tso != END_TSO_QUEUE; 
+      for (tso=generations[g].threads; tso != END_TSO_QUEUE;
            tso = tso->global_link) {
           ASSERT(LOOKS_LIKE_CLOSURE_PTR(tso));
           ASSERT(get_itbl((StgClosure *)tso)->type == TSO);
@@ -847,7 +700,6 @@
           }
       }
   }
->>>>>>> 96ce0b02
 }
 
 /* -----------------------------------------------------------------------------
@@ -1104,39 +956,6 @@
 void
 memInventory (rtsBool show)
 {
-<<<<<<< HEAD
-    nat g, i;
-    lnat gen_blocks[RtsFlags.GcFlags.generations];
-    lnat nursery_blocks, retainer_blocks,
-         arena_blocks, exec_blocks;
-    lnat live_blocks = 0, free_blocks = 0;
-    rtsBool leak;
-
-    // count the blocks we current have
-
-    for (g = 0; g < RtsFlags.GcFlags.generations; g++) {
-        gen_blocks[g] = 0;
-        for (i = 0; i < n_capabilities; i++) {
-            gen_blocks[g] += countBlocks(capabilities[i].mut_lists[g]);
-            gen_blocks[g] += countBlocks(gc_threads[i]->gens[g].part_list);
-            gen_blocks[g] += countBlocks(gc_threads[i]->gens[g].scavd_list);
-            gen_blocks[g] += countBlocks(gc_threads[i]->gens[g].todo_bd);
-        }
-        gen_blocks[g] += genBlocks(&generations[g]);
-    }
-
-    nursery_blocks = 0;
-    for (i = 0; i < n_capabilities; i++) {
-        ASSERT(countBlocks(nurseries[i].blocks) == nurseries[i].n_blocks);
-        nursery_blocks += nurseries[i].n_blocks;
-        if (capabilities[i].pinned_object_block != NULL) {
-            nursery_blocks += capabilities[i].pinned_object_block->blocks;
-        }
-        nursery_blocks += countBlocks(capabilities[i].pinned_object_blocks);
-    }
-
-    retainer_blocks = 0;
-=======
   nat g, i;
   W_ gen_blocks[RtsFlags.GcFlags.generations];
   W_ nursery_blocks, retainer_blocks,
@@ -1168,7 +987,6 @@
   }
 
   retainer_blocks = 0;
->>>>>>> 96ce0b02
 #ifdef PROFILING
     if (RtsFlags.ProfFlags.doHeapProfile == HEAP_BY_RETAINER) {
         retainer_blocks = retainerStackBlocks();
@@ -1193,50 +1011,11 @@
 
 #define MB(n) (((double)(n) * BLOCK_SIZE_W) / ((1024*1024)/sizeof(W_)))
 
-<<<<<<< HEAD
-    leak = live_blocks + free_blocks != mblocks_allocated * BLOCKS_PER_MBLOCK;
-
-    if (show || leak)
-    {
-        if (leak) {
-            debugBelch("Memory leak detected:\n");
-        } else {
-            debugBelch("Memory inventory:\n");
-        }
-        for (g = 0; g < RtsFlags.GcFlags.generations; g++) {
-            debugBelch("  gen %d blocks : %5" FMT_SizeT " blocks (%" FMT_SizeT " MB)\n", g,
-                       gen_blocks[g], MB(gen_blocks[g]));
-        }
-        debugBelch("  nursery      : %5" FMT_SizeT " blocks (%" FMT_SizeT " MB)\n",
-                   nursery_blocks, MB(nursery_blocks));
-        debugBelch("  retainer     : %5" FMT_SizeT " blocks (%" FMT_SizeT " MB)\n",
-                   retainer_blocks, MB(retainer_blocks));
-        debugBelch("  arena blocks : %5" FMT_SizeT " blocks (%" FMT_SizeT " MB)\n",
-                   arena_blocks, MB(arena_blocks));
-        debugBelch("  exec         : %5" FMT_SizeT " blocks (%" FMT_SizeT " MB)\n",
-                   exec_blocks, MB(exec_blocks));
-        debugBelch("  free         : %5" FMT_SizeT " blocks (%" FMT_SizeT " MB)\n",
-                   free_blocks, MB(free_blocks));
-        debugBelch("  total        : %5" FMT_SizeT " blocks (%" FMT_SizeT " MB)\n",
-                   live_blocks + free_blocks, MB(live_blocks+free_blocks));
-        if (leak) {
-            debugBelch("\n  in system    : %5" FMT_SizeT " blocks (%" FMT_SizeT " MB)\n",
-                       mblocks_allocated * BLOCKS_PER_MBLOCK, mblocks_allocated);
-        }
-    }
-
-    if (leak) {
-        debugBelch("\n");
-        findMemoryLeak();
-    }
-    ASSERT(n_alloc_blocks == live_blocks);
-    ASSERT(!leak);
-=======
   leak = live_blocks + free_blocks != mblocks_allocated * BLOCKS_PER_MBLOCK;
 
   if (show || leak)
   {
-      if (leak) { 
+      if (leak) {
           debugBelch("Memory leak detected:\n");
       } else {
           debugBelch("Memory inventory:\n");
@@ -1258,7 +1037,7 @@
       debugBelch("  total        : %5" FMT_Word " blocks (%6.1lf MB)\n",
                  live_blocks + free_blocks, MB(live_blocks+free_blocks));
       if (leak) {
-          debugBelch("\n  in system    : %5" FMT_Word " blocks (%" FMT_Word " MB)\n", 
+          debugBelch("\n  in system    : %5" FMT_Word " blocks (%" FMT_Word " MB)\n",
                      mblocks_allocated * BLOCKS_PER_MBLOCK, mblocks_allocated);
       }
   }
@@ -1269,7 +1048,6 @@
   }
   ASSERT(n_alloc_blocks == live_blocks);
   ASSERT(!leak);
->>>>>>> 96ce0b02
 }
 
 
