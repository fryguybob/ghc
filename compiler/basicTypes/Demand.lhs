--- conflicted
+++ resolved
@@ -174,13 +174,10 @@
 seqStrDmdList [] = ()
 seqStrDmdList (d:ds) = seqMaybeStr d `seq` seqStrDmdList ds
 
-<<<<<<< HEAD
 seqMaybeStr :: MaybeStr -> ()
 seqMaybeStr Lazy    = ()
 seqMaybeStr (Str s) = seqStrDmd s
 
-=======
->>>>>>> 56353e3d
 -- Splitting polymorphic demands
 splitStrProdDmd :: Int -> StrDmd -> [MaybeStr]
 splitStrProdDmd n HyperStr     = replicate n strBot
@@ -486,23 +483,14 @@
 seqDemandList [] = ()
 seqDemandList (d:ds) = seqDemand d `seq` seqDemandList ds
 
-<<<<<<< HEAD
 deferDmd :: JointDmd -> JointDmd
 deferDmd (JD {absd = a}) = mkJointDmd Lazy a 
-=======
+
 isStrictDmd :: Demand -> Bool
 -- See Note [Strict demands]
 isStrictDmd (JD {absd = Abs})  = False
 isStrictDmd (JD {strd = Lazy}) = False
 isStrictDmd _                  = True
-
-
-isUsedDmd :: Demand -> Bool
-isUsedDmd (JD {absd = x}) = isUsed x
-
-isUsed :: AbsDmd -> Bool
-isUsed x = x /= absBot
->>>>>>> 56353e3d
 
 useDmd :: JointDmd -> JointDmd
 useDmd (JD {strd=d, absd=a}) = mkJointDmd d (markAsUsedDmd a)
