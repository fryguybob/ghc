--- conflicted
+++ resolved
@@ -65,13 +65,8 @@
         tyConStupidTheta,
         tyConArity,
         tyConParent,
-<<<<<<< HEAD
-	tyConTuple_maybe, tyConClass_maybe, tyConIP_maybe, tyConHole_maybe,
-	tyConFamInst_maybe, tyConFamInstSig_maybe, tyConFamilyCoercion_maybe,
-=======
-        tyConTuple_maybe, tyConClass_maybe, tyConIP_maybe,
+        tyConTuple_maybe, tyConClass_maybe, tyConIP_maybe, tyConHole_maybe,
         tyConFamInst_maybe, tyConFamInstSig_maybe, tyConFamilyCoercion_maybe,
->>>>>>> 1eee2746
         synTyConDefn, synTyConRhs, synTyConType,
         tyConExtName,           -- External name for foreign types
         algTyConRhs,
@@ -551,20 +546,12 @@
         [Type]  -- Argument types (mentions the tyConTyVars of this TyCon)
                 -- Match in length the tyConTyVars of the family TyCon
 
-<<<<<<< HEAD
-	-- E.g.  data intance T [a] = ...
-	-- gives a representation tycon:
-	--	data R:TList a = ...
-	-- 	axiom co a :: T [a] ~ R:TList a
-	-- with R:TList's algTcParent = FamInstTyCon T [a] co
-  | HoleTyCon (HoleName Name)
-=======
         -- E.g.  data intance T [a] = ...
         -- gives a representation tycon:
-        --      data R:TList a = ...
-        --      axiom co a :: T [a] ~ R:TList a
+        --	data R:TList a = ...
+        -- 	axiom co a :: T [a] ~ R:TList a
         -- with R:TList's algTcParent = FamInstTyCon T [a] co
->>>>>>> 1eee2746
+        | HoleTyCon (HoleName Name)
 
 instance Outputable TyConParent where
     ppr NoParentTyCon           = text "No parent"
