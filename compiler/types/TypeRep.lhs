--- conflicted
+++ resolved
@@ -429,12 +429,8 @@
   = AnId     Id
   | ADataCon DataCon
   | ATyCon   TyCon       -- TyCons and classes; see Note [ATyCon for classes]
-<<<<<<< HEAD
-  | ACoAxiom CoAxiom
+  | ACoAxiom (CoAxiom Branched)
   | ACoAxiomRule CoAxiomRule
-=======
-  | ACoAxiom (CoAxiom Branched)
->>>>>>> 8366792e
   deriving (Eq, Ord)
 
 instance Outputable TyThing where 
