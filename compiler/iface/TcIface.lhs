--- conflicted
+++ resolved
@@ -965,19 +965,15 @@
 
 tcIfaceCoApp :: IfaceCoCon -> [IfaceType] -> IfL Coercion
 tcIfaceCoApp IfaceReflCo      [t]     = Refl         <$> tcIfaceType t
-<<<<<<< HEAD
-tcIfaceCoApp (IfaceCoAx n)    ts      = AxiomInstCo  <$> tcIfaceCoAxiom n <*> mapM tcIfaceCo ts
+tcIfaceCoApp (IfaceCoAx n i)  ts      = AxiomInstCo  <$> tcIfaceCoAxiom n
+                                                     <*> pure i
+                                                     <*> mapM tcIfaceCo ts
 tcIfaceCoApp (IfaceCoAxRule n) ts =
   do co <- tcIfaceCoAxiomRule n
      let ar = length ts - length (co_axr_asmps co)
          (xs,ys) = splitAt ar ts
      TypeNatCo co <$> mapM tcIfaceType xs <*> mapM tcIfaceCo ys
 
-=======
-tcIfaceCoApp (IfaceCoAx n i)  ts      = AxiomInstCo  <$> tcIfaceCoAxiom n
-                                                     <*> pure i
-                                                     <*> mapM tcIfaceCo ts
->>>>>>> 8366792e
 tcIfaceCoApp IfaceUnsafeCo    [t1,t2] = UnsafeCo     <$> tcIfaceType t1 <*> tcIfaceType t2
 tcIfaceCoApp IfaceSymCo       [t]     = SymCo        <$> tcIfaceCo t
 tcIfaceCoApp IfaceTransCo     [t1,t2] = TransCo      <$> tcIfaceCo t1 <*> tcIfaceCo t2
