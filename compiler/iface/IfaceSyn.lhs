--- conflicted
+++ resolved
@@ -788,13 +788,9 @@
 freeNamesIfType (IfaceForAllTy tv t)  =
    freeNamesIfTvBndr tv &&& freeNamesIfType t
 freeNamesIfType (IfaceFunTy s t)      = freeNamesIfType s &&& freeNamesIfType t
-<<<<<<< HEAD
 freeNamesIfType (IfaceLiteralTy _)    = emptyNameSet
-
-=======
 freeNamesIfType (IfaceCoConApp tc ts) = 
    freeNamesIfCo tc &&& fnList freeNamesIfType ts
->>>>>>> a8defd8a
 
 freeNamesIfTvBndrs :: [IfaceTvBndr] -> NameSet
 freeNamesIfTvBndrs = fnList freeNamesIfTvBndr
