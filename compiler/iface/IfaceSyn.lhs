%
% (c) The University of Glasgow 2006
% (c) The GRASP/AQUA Project, Glasgow University, 1993-1998
%

\begin{code}
{-# OPTIONS -fno-warn-tabs #-}
-- The above warning supression flag is a temporary kludge.
-- While working on this module you are encouraged to remove it and
-- detab the module (please do the detabbing in a separate patch). See
--     http://hackage.haskell.org/trac/ghc/wiki/Commentary/CodingStyle#TabsvsSpaces
-- for details

module IfaceSyn (
        module IfaceType,

        IfaceDecl(..), IfaceSynTyConRhs(..), IfaceClassOp(..), IfaceAT(..), 
        IfaceConDecl(..), IfaceConDecls(..),
        IfaceExpr(..), IfaceAlt, IfaceLetBndr(..),
        IfaceBinding(..), IfaceConAlt(..),
        IfaceIdInfo(..), IfaceIdDetails(..), IfaceUnfolding(..),
        IfaceInfoItem(..), IfaceRule(..), IfaceAnnotation(..), IfaceAnnTarget,
        IfaceClsInst(..), IfaceFamInst(..), IfaceTickish(..), 
        IfaceBang(..), IfaceAxBranch(..),

        -- Misc
        ifaceDeclImplicitBndrs, visibleIfConDecls,
        ifaceDeclFingerprints,

        -- Free Names
        freeNamesIfDecl, freeNamesIfRule, freeNamesIfFamInst,

        -- Pretty printing
        pprIfaceExpr, pprIfaceDeclHead
    ) where

#include "HsVersions.h"

import IfaceType
import PprCore()            -- Printing DFunArgs
import Demand
import Annotations
import Class
import NameSet
import CoAxiom ( BranchIndex, Role )
import Name
import CostCentre
import Literal
import ForeignCall
import Serialized
import BasicTypes
import Outputable
import FastString
import Module
import TysWiredIn ( eqTyConName )
import Fingerprint
import Binary

import Control.Monad
import System.IO.Unsafe

infixl 3 &&&
\end{code}


%************************************************************************
%*                                                                      *
    Data type declarations
%*                                                                      *
%************************************************************************

\begin{code}
data IfaceDecl
  = IfaceId { ifName      :: OccName,
              ifType      :: IfaceType,
              ifIdDetails :: IfaceIdDetails,
              ifIdInfo    :: IfaceIdInfo }

  | IfaceData { ifName       :: OccName,        -- Type constructor
                ifCType      :: Maybe CType,    -- C type for CAPI FFI
                ifTyVars     :: [IfaceTvBndr],  -- Type variables
                ifRoles      :: [Role],         -- Roles
                ifCtxt       :: IfaceContext,   -- The "stupid theta"
                ifCons       :: IfaceConDecls,  -- Includes new/data/data family info
                ifRec        :: RecFlag,        -- Recursive or not?
                ifPromotable :: Bool,           -- Promotable to kind level?
                ifGadtSyntax :: Bool,           -- True <=> declared using
                                                -- GADT syntax
                ifAxiom      :: Maybe IfExtName -- The axiom, for a newtype, 
                                                -- or data/newtype family instance
    }

  | IfaceSyn  { ifName    :: OccName,           -- Type constructor
                ifTyVars  :: [IfaceTvBndr],     -- Type variables
                ifRoles   :: [Role],            -- Roles
                ifSynKind :: IfaceKind,         -- Kind of the *rhs* (not of the tycon)
                ifSynRhs  :: IfaceSynTyConRhs }

  | IfaceClass { ifCtxt    :: IfaceContext,     -- Context...
                 ifName    :: OccName,          -- Name of the class TyCon
                 ifTyVars  :: [IfaceTvBndr],    -- Type variables
                 ifRoles   :: [Role],           -- Roles
                 ifFDs     :: [FunDep FastString], -- Functional dependencies
                 ifATs     :: [IfaceAT],      -- Associated type families
                 ifSigs    :: [IfaceClassOp],   -- Method signatures
                 ifRec     :: RecFlag           -- Is newtype/datatype associated
                                                --   with the class recursive?
    }

  | IfaceAxiom { ifName       :: OccName,        -- Axiom name
                 ifTyCon      :: IfaceTyCon,     -- LHS TyCon
                 ifRole       :: Role,           -- Role of axiom
                 ifAxBranches :: [IfaceAxBranch] -- Branches
    }

  | IfaceForeign { ifName :: OccName,           -- Needs expanding when we move
                                                -- beyond .NET
                   ifExtName :: Maybe FastString }

-- A bit of magic going on here: there's no need to store the OccName
-- for a decl on the disk, since we can infer the namespace from the
-- context; however it is useful to have the OccName in the IfaceDecl
-- to avoid re-building it in various places.  So we build the OccName
-- when de-serialising.

instance Binary IfaceDecl where
    put_ bh (IfaceId name ty details idinfo) = do
        putByte bh 0
        put_ bh (occNameFS name)
        put_ bh ty
        put_ bh details
        put_ bh idinfo

    put_ _ (IfaceForeign _ _) = 
        error "Binary.put_(IfaceDecl): IfaceForeign"

    put_ bh (IfaceData a1 a2 a3 a4 a5 a6 a7 a8 a9 a10) = do
        putByte bh 2
        put_ bh (occNameFS a1)
        put_ bh a2
        put_ bh a3
        put_ bh a4
        put_ bh a5
        put_ bh a6
        put_ bh a7
        put_ bh a8
        put_ bh a9
        put_ bh a10

    put_ bh (IfaceSyn a1 a2 a3 a4 a5) = do
        putByte bh 3
        put_ bh (occNameFS a1)
        put_ bh a2
        put_ bh a3
        put_ bh a4
        put_ bh a5

    put_ bh (IfaceClass a1 a2 a3 a4 a5 a6 a7 a8) = do
        putByte bh 4
        put_ bh a1
        put_ bh (occNameFS a2)
        put_ bh a3
        put_ bh a4
        put_ bh a5
        put_ bh a6
        put_ bh a7
        put_ bh a8

    put_ bh (IfaceAxiom a1 a2 a3 a4) = do
        putByte bh 5
        put_ bh (occNameFS a1)
        put_ bh a2
        put_ bh a3
        put_ bh a4

    get bh = do
        h <- getByte bh
        case h of
            0 -> do name    <- get bh
                    ty      <- get bh
                    details <- get bh
                    idinfo  <- get bh
                    occ <- return $! mkOccNameFS varName name
                    return (IfaceId occ ty details idinfo)
            1 -> error "Binary.get(TyClDecl): ForeignType"
            2 -> do a1  <- get bh
                    a2  <- get bh
                    a3  <- get bh
                    a4  <- get bh
                    a5  <- get bh
                    a6  <- get bh
                    a7  <- get bh
                    a8  <- get bh
                    a9  <- get bh
                    a10 <- get bh
                    occ <- return $! mkOccNameFS tcName a1
                    return (IfaceData occ a2 a3 a4 a5 a6 a7 a8 a9 a10)
            3 -> do a1 <- get bh
                    a2 <- get bh
                    a3 <- get bh
                    a4 <- get bh
                    a5 <- get bh
                    occ <- return $! mkOccNameFS tcName a1
                    return (IfaceSyn occ a2 a3 a4 a5)
            4 -> do a1 <- get bh
                    a2 <- get bh
                    a3 <- get bh
                    a4 <- get bh
                    a5 <- get bh
                    a6 <- get bh
                    a7 <- get bh
                    a8 <- get bh
                    occ <- return $! mkOccNameFS clsName a2
                    return (IfaceClass a1 occ a3 a4 a5 a6 a7 a8)
            _ -> do a1 <- get bh
                    a2 <- get bh
                    a3 <- get bh
                    a4 <- get bh
                    occ <- return $! mkOccNameFS tcName a1
                    return (IfaceAxiom occ a2 a3 a4)

data IfaceSynTyConRhs
  = IfaceOpenSynFamilyTyCon
  | IfaceClosedSynFamilyTyCon IfExtName  -- name of associated axiom
  | IfaceAbstractClosedSynFamilyTyCon
  | IfaceSynonymTyCon IfaceType

instance Binary IfaceSynTyConRhs where
    put_ bh IfaceOpenSynFamilyTyCon           = putByte bh 0
    put_ bh (IfaceClosedSynFamilyTyCon ax)    = putByte bh 1 >> put_ bh ax
    put_ bh IfaceAbstractClosedSynFamilyTyCon = putByte bh 2
    put_ bh (IfaceSynonymTyCon ty)            = putByte bh 3 >> put_ bh ty

    get bh = do { h <- getByte bh
                ; case h of
                    0 -> return IfaceOpenSynFamilyTyCon
                    1 -> do { ax <- get bh
                            ; return (IfaceClosedSynFamilyTyCon ax) }
                    2 -> return IfaceAbstractClosedSynFamilyTyCon
                    _ -> do { ty <- get bh
                            ; return (IfaceSynonymTyCon ty) } }

data IfaceClassOp = IfaceClassOp OccName DefMethSpec IfaceType
        -- Nothing    => no default method
        -- Just False => ordinary polymorphic default method
        -- Just True  => generic default method

instance Binary IfaceClassOp where
    put_ bh (IfaceClassOp n def ty) = do 
        put_ bh (occNameFS n)
        put_ bh def     
        put_ bh ty
    get bh = do
        n   <- get bh
        def <- get bh
        ty  <- get bh
        occ <- return $! mkOccNameFS varName n
        return (IfaceClassOp occ def ty)

data IfaceAT = IfaceAT IfaceDecl [IfaceAxBranch]
        -- Nothing => no default associated type instance
        -- Just ds => default associated type instance from these templates

instance Binary IfaceAT where
    put_ bh (IfaceAT dec defs) = do
        put_ bh dec
        put_ bh defs
    get bh = do
        dec  <- get bh
        defs <- get bh
        return (IfaceAT dec defs)

instance Outputable IfaceAxBranch where
  ppr = pprAxBranch Nothing

pprAxBranch :: Maybe IfaceTyCon -> IfaceAxBranch -> SDoc
pprAxBranch mtycon (IfaceAxBranch { ifaxbTyVars = tvs
                                  , ifaxbLHS = pat_tys
                                  , ifaxbRHS = ty
                                  , ifaxbIncomps = incomps })
  = ppr tvs <+> ppr_lhs <+> char '=' <+> ppr ty $+$
    nest 4 maybe_incomps
      where
        ppr_lhs
          | Just tycon <- mtycon
          = ppr (IfaceTyConApp tycon pat_tys)
          | otherwise
          = hsep (map ppr pat_tys)

        maybe_incomps
          | [] <- incomps
          = empty

          | otherwise
          = parens (ptext (sLit "incompatible indices:") <+> ppr incomps)

-- this is just like CoAxBranch
data IfaceAxBranch = IfaceAxBranch { ifaxbTyVars  :: [IfaceTvBndr]
                                   , ifaxbLHS     :: [IfaceType]
                                   , ifaxbRoles   :: [Role]
                                   , ifaxbRHS     :: IfaceType
                                   , ifaxbIncomps :: [BranchIndex] }
                                     -- See Note [Storing compatibility] in CoAxiom

instance Binary IfaceAxBranch where
    put_ bh (IfaceAxBranch a1 a2 a3 a4 a5) = do
        put_ bh a1
        put_ bh a2
        put_ bh a3
        put_ bh a4
        put_ bh a5
    get bh = do
        a1 <- get bh
        a2 <- get bh
        a3 <- get bh
        a4 <- get bh
        a5 <- get bh
        return (IfaceAxBranch a1 a2 a3 a4 a5)

data IfaceConDecls
  = IfAbstractTyCon Bool        -- c.f TyCon.AbstractTyCon
  | IfDataFamTyCon              -- Data family
  | IfDataTyCon [IfaceConDecl]  -- Data type decls
  | IfNewTyCon  IfaceConDecl    -- Newtype decls

instance Binary IfaceConDecls where
    put_ bh (IfAbstractTyCon d) = putByte bh 0 >> put_ bh d
    put_ bh IfDataFamTyCon     = putByte bh 1
    put_ bh (IfDataTyCon cs)    = putByte bh 2 >> put_ bh cs
    put_ bh (IfNewTyCon c)      = putByte bh 3 >> put_ bh c
    get bh = do
        h <- getByte bh
        case h of
            0 -> liftM IfAbstractTyCon $ get bh
            1 -> return IfDataFamTyCon
            2 -> liftM IfDataTyCon $ get bh
            _ -> liftM IfNewTyCon $ get bh

visibleIfConDecls :: IfaceConDecls -> [IfaceConDecl]
visibleIfConDecls (IfAbstractTyCon {}) = []
visibleIfConDecls IfDataFamTyCon      = []
visibleIfConDecls (IfDataTyCon cs)     = cs
visibleIfConDecls (IfNewTyCon c)       = [c]

data IfaceConDecl
  = IfCon {
        ifConOcc     :: OccName,                -- Constructor name
        ifConWrapper :: Bool,                   -- True <=> has a wrapper
        ifConInfix   :: Bool,                   -- True <=> declared infix
        ifConUnivTvs :: [IfaceTvBndr],          -- Universal tyvars
        ifConExTvs   :: [IfaceTvBndr],          -- Existential tyvars
        ifConEqSpec  :: [(OccName,IfaceType)],  -- Equality constraints
        ifConCtxt    :: IfaceContext,           -- Non-stupid context
        ifConArgTys  :: [IfaceType],            -- Arg types
        ifConFields  :: [OccName],              -- ...ditto... (field labels)
        ifConStricts :: [IfaceBang]}            -- Empty (meaning all lazy),
                                                -- or 1-1 corresp with arg tys

instance Binary IfaceConDecl where
    put_ bh (IfCon a1 a2 a3 a4 a5 a6 a7 a8 a9 a10) = do
        put_ bh a1
        put_ bh a2
        put_ bh a3
        put_ bh a4
        put_ bh a5
        put_ bh a6
        put_ bh a7
        put_ bh a8
        put_ bh a9
        put_ bh a10
    get bh = do
        a1 <- get bh
        a2 <- get bh
        a3 <- get bh
        a4 <- get bh
        a5 <- get bh
        a6 <- get bh
        a7 <- get bh
        a8 <- get bh
        a9 <- get bh
        a10 <- get bh
        return (IfCon a1 a2 a3 a4 a5 a6 a7 a8 a9 a10)

data IfaceBang
  = IfNoBang | IfStrict | IfUnpack | IfUnpackCo IfaceCoercion

instance Binary IfaceBang where
    put_ bh IfNoBang        = putByte bh 0
    put_ bh IfStrict        = putByte bh 1
    put_ bh IfUnpack        = putByte bh 2
    put_ bh (IfUnpackCo co) = putByte bh 3 >> put_ bh co

    get bh = do
            h <- getByte bh
            case h of
              0 -> do return IfNoBang
              1 -> do return IfStrict
              2 -> do return IfUnpack
              _ -> do { a <- get bh; return (IfUnpackCo a) }

data IfaceClsInst
  = IfaceClsInst { ifInstCls  :: IfExtName,                -- See comments with
                   ifInstTys  :: [Maybe IfaceTyCon],       -- the defn of ClsInst
                   ifDFun     :: IfExtName,                -- The dfun
                   ifOFlag    :: OverlapFlag,              -- Overlap flag
                   ifInstOrph :: Maybe OccName }           -- See Note [Orphans]
        -- There's always a separate IfaceDecl for the DFun, which gives
        -- its IdInfo with its full type and version number.
        -- The instance declarations taken together have a version number,
        -- and we don't want that to wobble gratuitously
        -- If this instance decl is *used*, we'll record a usage on the dfun;
        -- and if the head does not change it won't be used if it wasn't before

instance Binary IfaceClsInst where
    put_ bh (IfaceClsInst cls tys dfun flag orph) = do
        put_ bh cls
        put_ bh tys
        put_ bh dfun
        put_ bh flag
        put_ bh orph
    get bh = do
        cls  <- get bh
        tys  <- get bh
        dfun <- get bh
        flag <- get bh
        orph <- get bh
        return (IfaceClsInst cls tys dfun flag orph)

-- The ifFamInstTys field of IfaceFamInst contains a list of the rough
-- match types
data IfaceFamInst
  = IfaceFamInst { ifFamInstFam      :: IfExtName            -- Family name
                 , ifFamInstTys      :: [Maybe IfaceTyCon]   -- See above
                 , ifFamInstAxiom    :: IfExtName            -- The axiom
                 , ifFamInstOrph     :: Maybe OccName        -- Just like IfaceClsInst
                 }

instance Binary IfaceFamInst where
    put_ bh (IfaceFamInst fam tys name orph) = do
        put_ bh fam
        put_ bh tys
        put_ bh name
        put_ bh orph
    get bh = do
        fam      <- get bh
        tys      <- get bh
        name     <- get bh
        orph     <- get bh
        return (IfaceFamInst fam tys name orph)

data IfaceRule
  = IfaceRule {
        ifRuleName   :: RuleName,
        ifActivation :: Activation,
        ifRuleBndrs  :: [IfaceBndr],    -- Tyvars and term vars
        ifRuleHead   :: IfExtName,      -- Head of lhs
        ifRuleArgs   :: [IfaceExpr],    -- Args of LHS
        ifRuleRhs    :: IfaceExpr,
        ifRuleAuto   :: Bool,
        ifRuleOrph   :: Maybe OccName   -- Just like IfaceClsInst
    }

instance Binary IfaceRule where
    put_ bh (IfaceRule a1 a2 a3 a4 a5 a6 a7 a8) = do
        put_ bh a1
        put_ bh a2
        put_ bh a3
        put_ bh a4
        put_ bh a5
        put_ bh a6
        put_ bh a7
        put_ bh a8
    get bh = do
        a1 <- get bh
        a2 <- get bh
        a3 <- get bh
        a4 <- get bh
        a5 <- get bh
        a6 <- get bh
        a7 <- get bh
        a8 <- get bh
        return (IfaceRule a1 a2 a3 a4 a5 a6 a7 a8)

data IfaceAnnotation
  = IfaceAnnotation {
        ifAnnotatedTarget :: IfaceAnnTarget,
        ifAnnotatedValue :: Serialized
  }

instance Binary IfaceAnnotation where
    put_ bh (IfaceAnnotation a1 a2) = do
        put_ bh a1
        put_ bh a2
    get bh = do
        a1 <- get bh
        a2 <- get bh
        return (IfaceAnnotation a1 a2)

type IfaceAnnTarget = AnnTarget OccName

-- We only serialise the IdDetails of top-level Ids, and even then
-- we only need a very limited selection.  Notably, none of the
-- implicit ones are needed here, because they are not put it
-- interface files

data IfaceIdDetails
  = IfVanillaId
  | IfRecSelId IfaceTyCon Bool
  | IfDFunId Int          -- Number of silent args

instance Binary IfaceIdDetails where
    put_ bh IfVanillaId      = putByte bh 0
    put_ bh (IfRecSelId a b) = putByte bh 1 >> put_ bh a >> put_ bh b
    put_ bh (IfDFunId n)     = do { putByte bh 2; put_ bh n }
    get bh = do
        h <- getByte bh
        case h of
            0 -> return IfVanillaId
            1 -> do { a <- get bh; b <- get bh; return (IfRecSelId a b) }
            _ -> do { n <- get bh; return (IfDFunId n) }

data IfaceIdInfo
  = NoInfo                      -- When writing interface file without -O
  | HasInfo [IfaceInfoItem]     -- Has info, and here it is

instance Binary IfaceIdInfo where
    put_ bh NoInfo      = putByte bh 0
    put_ bh (HasInfo i) = putByte bh 1 >> lazyPut bh i -- NB lazyPut

    get bh = do
        h <- getByte bh
        case h of
            0 -> return NoInfo
            _ -> liftM HasInfo $ lazyGet bh    -- NB lazyGet

-- Here's a tricky case:
--   * Compile with -O module A, and B which imports A.f
--   * Change function f in A, and recompile without -O
--   * When we read in old A.hi we read in its IdInfo (as a thunk)
--      (In earlier GHCs we used to drop IdInfo immediately on reading,
--       but we do not do that now.  Instead it's discarded when the
--       ModIface is read into the various decl pools.)
--   * The version comparison sees that new (=NoInfo) differs from old (=HasInfo *)
--      and so gives a new version.

data IfaceInfoItem
  = HsArity         Arity
  | HsStrictness    StrictSig
  | HsInline        InlinePragma
  | HsUnfold        Bool             -- True <=> isStrongLoopBreaker is true
                    IfaceUnfolding   -- See Note [Expose recursive functions]
  | HsNoCafRefs

instance Binary IfaceInfoItem where
    put_ bh (HsArity aa)          = putByte bh 0 >> put_ bh aa
    put_ bh (HsStrictness ab)     = putByte bh 1 >> put_ bh ab
    put_ bh (HsUnfold lb ad)      = putByte bh 2 >> put_ bh lb >> put_ bh ad
    put_ bh (HsInline ad)         = putByte bh 3 >> put_ bh ad
    put_ bh HsNoCafRefs           = putByte bh 4
    get bh = do
        h <- getByte bh
        case h of
            0 -> liftM HsArity $ get bh
            1 -> liftM HsStrictness $ get bh
            2 -> do lb <- get bh
                    ad <- get bh
                    return (HsUnfold lb ad)
            3 -> liftM HsInline $ get bh
            _ -> return HsNoCafRefs

-- NB: Specialisations and rules come in separately and are
-- only later attached to the Id.  Partial reason: some are orphans.

data IfaceUnfolding
  = IfCoreUnfold Bool IfaceExpr -- True <=> INLINABLE, False <=> regular unfolding
                                -- Possibly could eliminate the Bool here, the information
                                -- is also in the InlinePragma.

  | IfCompulsory IfaceExpr      -- Only used for default methods, in fact

  | IfInlineRule Arity          -- INLINE pragmas
                 Bool           -- OK to inline even if *un*-saturated
                 Bool           -- OK to inline even if context is boring
                 IfaceExpr

  | IfWrapper IfaceExpr         -- cf TcIface's Note [wrappers in interface files]

  | IfDFunUnfold [IfaceBndr] [IfaceExpr]

instance Binary IfaceUnfolding where
    put_ bh (IfCoreUnfold s e) = do
        putByte bh 0
        put_ bh s
        put_ bh e
    put_ bh (IfInlineRule a b c d) = do
        putByte bh 1
        put_ bh a
        put_ bh b
        put_ bh c
        put_ bh d
    put_ bh (IfLclWrapper a n) = do
        putByte bh 2
        put_ bh a
        put_ bh n
    put_ bh (IfExtWrapper a n) = do
        putByte bh 3
        put_ bh a
        put_ bh n
    put_ bh (IfDFunUnfold as bs) = do
        putByte bh 4
        put_ bh as
        put_ bh bs
    put_ bh (IfCompulsory e) = do
        putByte bh 5
        put_ bh e
    get bh = do
        h <- getByte bh
        case h of
            0 -> do s <- get bh
                    e <- get bh
                    return (IfCoreUnfold s e)
            1 -> do a <- get bh
                    b <- get bh
                    c <- get bh
                    d <- get bh
                    return (IfInlineRule a b c d)
            2 -> do a <- get bh
                    n <- get bh
                    return (IfLclWrapper a n)
            3 -> do a <- get bh
                    n <- get bh
                    return (IfExtWrapper a n)
            4 -> do as <- get bh
                    bs <- get bh
                    return (IfDFunUnfold as bs)
            _ -> do e <- get bh
                    return (IfCompulsory e)

--------------------------------
data IfaceExpr
  = IfaceLcl    IfLclName
  | IfaceExt    IfExtName
  | IfaceType   IfaceType
  | IfaceCo     IfaceCoercion
  | IfaceTuple 	TupleSort [IfaceExpr]	-- Saturated; type arguments omitted
  | IfaceLam 	IfaceBndr IfaceExpr
  | IfaceApp 	IfaceExpr IfaceExpr
  | IfaceCase	IfaceExpr IfLclName [IfaceAlt]
  | IfaceECase  IfaceExpr IfaceType     -- See Note [Empty case alternatives]
  | IfaceLet	IfaceBinding  IfaceExpr
  | IfaceCast   IfaceExpr IfaceCoercion
  | IfaceLit    Literal
  | IfaceFCall  ForeignCall IfaceType
  | IfaceTick   IfaceTickish IfaceExpr    -- from Tick tickish E

instance Binary IfaceExpr where
    put_ bh (IfaceLcl aa) = do
        putByte bh 0
        put_ bh aa
    put_ bh (IfaceType ab) = do
        putByte bh 1
        put_ bh ab
    put_ bh (IfaceCo ab) = do
        putByte bh 2
        put_ bh ab
    put_ bh (IfaceTuple ac ad) = do
        putByte bh 3
        put_ bh ac
        put_ bh ad
    put_ bh (IfaceLam ae af) = do
        putByte bh 4
        put_ bh ae
        put_ bh af
    put_ bh (IfaceApp ag ah) = do
        putByte bh 5
        put_ bh ag
        put_ bh ah
    put_ bh (IfaceCase ai aj ak) = do
        putByte bh 6
        put_ bh ai
        put_ bh aj
        put_ bh ak
    put_ bh (IfaceLet al am) = do
        putByte bh 7
        put_ bh al
        put_ bh am
    put_ bh (IfaceTick an ao) = do
        putByte bh 8
        put_ bh an
        put_ bh ao
    put_ bh (IfaceLit ap) = do
        putByte bh 9
        put_ bh ap
    put_ bh (IfaceFCall as at) = do
        putByte bh 10
        put_ bh as
        put_ bh at
    put_ bh (IfaceExt aa) = do
        putByte bh 11
        put_ bh aa
    put_ bh (IfaceCast ie ico) = do
        putByte bh 12
        put_ bh ie
        put_ bh ico
    put_ bh (IfaceECase a b) = do
        putByte bh 13
        put_ bh a
        put_ bh b
    get bh = do
        h <- getByte bh
        case h of
            0 -> do aa <- get bh
                    return (IfaceLcl aa)
            1 -> do ab <- get bh
                    return (IfaceType ab)
            2 -> do ab <- get bh
                    return (IfaceCo ab)
            3 -> do ac <- get bh
                    ad <- get bh
                    return (IfaceTuple ac ad)
            4 -> do ae <- get bh
                    af <- get bh
                    return (IfaceLam ae af)
            5 -> do ag <- get bh
                    ah <- get bh
                    return (IfaceApp ag ah)
            6 -> do ai <- get bh
                    aj <- get bh
                    ak <- get bh
                    return (IfaceCase ai aj ak)
            7 -> do al <- get bh
                    am <- get bh
                    return (IfaceLet al am)
            8 -> do an <- get bh
                    ao <- get bh
                    return (IfaceTick an ao)
            9 -> do ap <- get bh
                    return (IfaceLit ap)
            10 -> do as <- get bh
                     at <- get bh
                     return (IfaceFCall as at)
            11 -> do aa <- get bh
                     return (IfaceExt aa)
            12 -> do ie <- get bh
                     ico <- get bh
                     return (IfaceCast ie ico)
            13 -> do a <- get bh
                     b <- get bh
                     return (IfaceECase a b)
            _ -> panic ("get IfaceExpr " ++ show h)

data IfaceTickish
  = IfaceHpcTick Module Int                -- from HpcTick x
  | IfaceSCC     CostCentre Bool Bool      -- from ProfNote
  -- no breakpoints: we never export these into interface files

instance Binary IfaceTickish where
    put_ bh (IfaceHpcTick m ix) = do
        putByte bh 0
        put_ bh m
        put_ bh ix
    put_ bh (IfaceSCC cc tick push) = do
        putByte bh 1
        put_ bh cc
        put_ bh tick
        put_ bh push

    get bh = do
        h <- getByte bh
        case h of
            0 -> do m <- get bh
                    ix <- get bh
                    return (IfaceHpcTick m ix)
            1 -> do cc <- get bh
                    tick <- get bh
                    push <- get bh
                    return (IfaceSCC cc tick push)
            _ -> panic ("get IfaceTickish " ++ show h)

type IfaceAlt = (IfaceConAlt, [IfLclName], IfaceExpr)
        -- Note: IfLclName, not IfaceBndr (and same with the case binder)
        -- We reconstruct the kind/type of the thing from the context
        -- thus saving bulk in interface files

data IfaceConAlt = IfaceDefault
                 | IfaceDataAlt IfExtName
                 | IfaceLitAlt Literal

instance Binary IfaceConAlt where
    put_ bh IfaceDefault      = putByte bh 0
    put_ bh (IfaceDataAlt aa) = putByte bh 1 >> put_ bh aa
    put_ bh (IfaceLitAlt ac)  = putByte bh 2 >> put_ bh ac
    get bh = do
        h <- getByte bh
        case h of
            0 -> return IfaceDefault
            1 -> liftM IfaceDataAlt $ get bh
            _ -> liftM IfaceLitAlt  $ get bh

data IfaceBinding
  = IfaceNonRec IfaceLetBndr IfaceExpr
  | IfaceRec    [(IfaceLetBndr, IfaceExpr)]

instance Binary IfaceBinding where
    put_ bh (IfaceNonRec aa ab) = putByte bh 0 >> put_ bh aa >> put_ bh ab
    put_ bh (IfaceRec ac)       = putByte bh 1 >> put_ bh ac
    get bh = do
        h <- getByte bh
        case h of
            0 -> do { aa <- get bh; ab <- get bh; return (IfaceNonRec aa ab) }
            _ -> do { ac <- get bh; return (IfaceRec ac) }

-- IfaceLetBndr is like IfaceIdBndr, but has IdInfo too
-- It's used for *non-top-level* let/rec binders
-- See Note [IdInfo on nested let-bindings]
data IfaceLetBndr = IfLetBndr IfLclName IfaceType IfaceIdInfo

instance Binary IfaceLetBndr where
    put_ bh (IfLetBndr a b c) = do
            put_ bh a
            put_ bh b
            put_ bh c
    get bh = do a <- get bh
                b <- get bh
                c <- get bh
                return (IfLetBndr a b c)
\end{code}

Note [Empty case alternatives]
~~~~~~~~~~~~~~~~~~~~~~~~~~~~~~
In IfaceSyn an IfaceCase does not record the types of the alternatives,
unlike CorSyn Case.  But we need this type if the alternatives are empty.
Hence IfaceECase.  See Note [Empty case alternatives] in CoreSyn.

Note [Expose recursive functions]
~~~~~~~~~~~~~~~~~~~~~~~~~~~~~~~~~
For supercompilation we want to put *all* unfoldings in the interface
file, even for functions that are recursive (or big).  So we need to
know when an unfolding belongs to a loop-breaker so that we can refrain
from inlining it (except during supercompilation).

Note [IdInfo on nested let-bindings]
~~~~~~~~~~~~~~~~~~~~~~~~~~~~~~~~~~~~
Occasionally we want to preserve IdInfo on nested let bindings. The one
that came up was a NOINLINE pragma on a let-binding inside an INLINE
function.  The user (Duncan Coutts) really wanted the NOINLINE control
to cross the separate compilation boundary.

In general we retain all info that is left by CoreTidy.tidyLetBndr, since
that is what is seen by importing module with --make

Note [Orphans]: the ifInstOrph and ifRuleOrph fields
~~~~~~~~~~~~~~~~~~~~~~~~~~~~~~~~~~~~~~~~~~~~~~~~~~~~
Class instances, rules, and family instances are divided into orphans
and non-orphans.  Roughly speaking, an instance/rule is an orphan if
its left hand side mentions nothing defined in this module.  Orphan-hood
has two major consequences

 * A non-orphan is not finger-printed separately.  Instead, for
   fingerprinting purposes it is treated as part of the entity it
   mentions on the LHS.  For example
      data T = T1 | T2
      instance Eq T where ....
   The instance (Eq T) is incorprated as part of T's fingerprint.

   In constrast, orphans are all fingerprinted together in the 
   mi_orph_hash field of the ModIface. 
  
   See MkIface.addFingerprints.

 * A module that contains orphans is called an "orphan module".  If
   the module being compiled depends (transitively) on an oprhan
   module M, then M.hi is read in regardless of whether M is oherwise
   needed. This is to ensure that we don't miss any instance decls in
   M.  But it's painful, because it means we need to keep track of all
   the orphan modules below us.

Orphan-hood is computed when we generate an IfaceInst, IfaceRule, or
IfaceFamInst respectively: 

 - If an instance is an orphan its ifInstOprh field is Nothing
   Otherwise ifInstOrph is (Just n) where n is the Name of a
   local class or tycon that witnesses its non-orphan-hood.
   This computation is done by MkIface.instanceToIfaceInst

 - Similarly for ifRuleOrph
   The computation is done by MkIface.coreRuleToIfaceRule

Note [When exactly is an instance decl an orphan?]
~~~~~~~~~~~~~~~~~~~~~~~~~~~~~~~~~~~~~~~~~~~~~~~~~~
  (see MkIface.instanceToIfaceInst, which implements this)
Roughly speaking, an instance is an orphan if its head (after the =>)
mentions nothing defined in this module.  

Functional dependencies complicate the situation though. Consider

  module M where { class C a b | a -> b }

and suppose we are compiling module X:

  module X where
        import M
        data T = ...
        instance C Int T where ...

This instance is an orphan, because when compiling a third module Y we
might get a constraint (C Int v), and we'd want to improve v to T.  So
we must make sure X's instances are loaded, even if we do not directly
use anything from X.

More precisely, an instance is an orphan iff

  If there are no fundeps, then at least of the names in
  the instance head is locally defined.

  If there are fundeps, then for every fundep, at least one of the
  names free in a *non-determined* part of the instance head is
  defined in this module.

(Note that these conditions hold trivially if the class is locally
defined.)  

Note [Versioning of instances]
~~~~~~~~~~~~~~~~~~~~~~~~~~~~~~
See [http://hackage.haskell.org/trac/ghc/wiki/Commentary/Compiler/RecompilationAvoidance#Instances]

\begin{code}
-- -----------------------------------------------------------------------------
-- Utils on IfaceSyn

ifaceDeclImplicitBndrs :: IfaceDecl -> [OccName]
--  *Excludes* the 'main' name, but *includes* the implicitly-bound names
-- Deeply revolting, because it has to predict what gets bound,
-- especially the question of whether there's a wrapper for a datacon
-- See Note [Implicit TyThings] in HscTypes

-- N.B. the set of names returned here *must* match the set of
-- TyThings returned by HscTypes.implicitTyThings, in the sense that
-- TyThing.getOccName should define a bijection between the two lists.
-- This invariant is used in LoadIface.loadDecl (see note [Tricky iface loop])
-- The order of the list does not matter.
ifaceDeclImplicitBndrs IfaceData {ifCons = IfAbstractTyCon {}}  = []

-- Newtype
ifaceDeclImplicitBndrs (IfaceData {ifName = tc_occ,
                              ifCons = IfNewTyCon (
                                        IfCon { ifConOcc = con_occ })})
  =   -- implicit newtype coercion
    (mkNewTyCoOcc tc_occ) : -- JPM: newtype coercions shouldn't be implicit
      -- data constructor and worker (newtypes don't have a wrapper)
    [con_occ, mkDataConWorkerOcc con_occ]


ifaceDeclImplicitBndrs (IfaceData {ifName = _tc_occ,
                              ifCons = IfDataTyCon cons })
  = -- for each data constructor in order,
    --    data constructor, worker, and (possibly) wrapper
    concatMap dc_occs cons
  where
    dc_occs con_decl
        | has_wrapper = [con_occ, work_occ, wrap_occ]
        | otherwise   = [con_occ, work_occ]
        where
          con_occ  = ifConOcc con_decl            -- DataCon namespace
          wrap_occ = mkDataConWrapperOcc con_occ  -- Id namespace
          work_occ = mkDataConWorkerOcc con_occ   -- Id namespace
          has_wrapper = ifConWrapper con_decl     -- This is the reason for
                                                  -- having the ifConWrapper field!

ifaceDeclImplicitBndrs (IfaceClass {ifCtxt = sc_ctxt, ifName = cls_tc_occ,
                               ifSigs = sigs, ifATs = ats })
  = --   (possibly) newtype coercion
    co_occs ++
    --    data constructor (DataCon namespace)
    --    data worker (Id namespace)
    --    no wrapper (class dictionaries never have a wrapper)
    [dc_occ, dcww_occ] ++
    -- associated types
    [ifName at | IfaceAT at _ <- ats ] ++
    -- superclass selectors
    [mkSuperDictSelOcc n cls_tc_occ | n <- [1..n_ctxt]] ++
    -- operation selectors
    [op | IfaceClassOp op  _ _ <- sigs]
  where
    n_ctxt = length sc_ctxt
    n_sigs = length sigs
    co_occs | is_newtype = [mkNewTyCoOcc cls_tc_occ]
            | otherwise  = []
    dcww_occ = mkDataConWorkerOcc dc_occ
    dc_occ = mkClassDataConOcc cls_tc_occ
    is_newtype = n_sigs + n_ctxt == 1 -- Sigh

ifaceDeclImplicitBndrs _ = []

-- -----------------------------------------------------------------------------
-- The fingerprints of an IfaceDecl

       -- We better give each name bound by the declaration a
       -- different fingerprint!  So we calculate the fingerprint of
       -- each binder by combining the fingerprint of the whole
       -- declaration with the name of the binder. (#5614, #7215)
ifaceDeclFingerprints :: Fingerprint -> IfaceDecl -> [(OccName,Fingerprint)]
ifaceDeclFingerprints hash decl
  = (ifName decl, hash) :
    [ (occ, computeFingerprint' (hash,occ))
    | occ <- ifaceDeclImplicitBndrs decl ]
  where
     computeFingerprint' =
       unsafeDupablePerformIO
        . computeFingerprint (panic "ifaceDeclFingerprints")

----------------------------- Printing IfaceDecl ------------------------------

instance Outputable IfaceDecl where
  ppr = pprIfaceDecl

pprIfaceDecl :: IfaceDecl -> SDoc
pprIfaceDecl (IfaceId {ifName = var, ifType = ty,
                       ifIdDetails = details, ifIdInfo = info})
  = sep [ ppr var <+> dcolon <+> ppr ty,
          nest 2 (ppr details),
          nest 2 (ppr info) ]

pprIfaceDecl (IfaceForeign {ifName = tycon})
  = hsep [ptext (sLit "foreign import type dotnet"), ppr tycon]

pprIfaceDecl (IfaceSyn {ifName = tycon,
                        ifTyVars = tyvars,
                        ifRoles = roles,
                        ifSynRhs = IfaceSynonymTyCon mono_ty})
  = hang (ptext (sLit "type") <+> pprIfaceDeclHead [] tycon tyvars roles)
       4 (vcat [equals <+> ppr mono_ty])

pprIfaceDecl (IfaceSyn {ifName = tycon, ifTyVars = tyvars, ifRoles = roles,
                        ifSynRhs = IfaceOpenSynFamilyTyCon, ifSynKind = kind })
  = hang (ptext (sLit "type family") <+> pprIfaceDeclHead [] tycon tyvars roles)
       4 (dcolon <+> ppr kind)

-- this case handles both abstract and instantiated closed family tycons
pprIfaceDecl (IfaceSyn {ifName = tycon, ifTyVars = tyvars, ifRoles = roles,
                        ifSynRhs = _closedSynFamilyTyCon, ifSynKind = kind })
  = hang (ptext (sLit "closed type family") <+> pprIfaceDeclHead [] tycon tyvars roles)
       4 (dcolon <+> ppr kind)

pprIfaceDecl (IfaceData {ifName = tycon, ifCType = cType,
                         ifCtxt = context,
                         ifTyVars = tyvars, ifRoles = roles, ifCons = condecls,
                         ifRec = isrec, ifPromotable = is_prom,
                         ifAxiom = mbAxiom})
  = hang (pp_nd <+> pprIfaceDeclHead context tycon tyvars roles)
       4 (vcat [ pprCType cType
               , pprRec isrec <> comma <+> pp_prom 
               , pp_condecls tycon condecls
               , pprAxiom mbAxiom])
  where
    pp_prom | is_prom   = ptext (sLit "Promotable")
            | otherwise = ptext (sLit "Not promotable")
    pp_nd = case condecls of
                IfAbstractTyCon dis -> ptext (sLit "abstract") <> parens (ppr dis)
                IfDataFamTyCon     -> ptext (sLit "data family")
                IfDataTyCon _       -> ptext (sLit "data")
                IfNewTyCon _        -> ptext (sLit "newtype")

pprIfaceDecl (IfaceClass {ifCtxt = context, ifName = clas, ifTyVars = tyvars,
                          ifRoles = roles, ifFDs = fds, ifATs = ats, ifSigs = sigs,
                          ifRec = isrec})
  = hang (ptext (sLit "class") <+> pprIfaceDeclHead context clas tyvars roles <+> pprFundeps fds)
       4 (vcat [pprRec isrec,
                sep (map ppr ats),
                sep (map ppr sigs)])

pprIfaceDecl (IfaceAxiom {ifName = name, ifTyCon = tycon, ifAxBranches = branches })
  = hang (ptext (sLit "axiom") <+> ppr name <> colon)
       2 (vcat $ map (pprAxBranch $ Just tycon) branches)

pprCType :: Maybe CType -> SDoc
pprCType Nothing = ptext (sLit "No C type associated")
pprCType (Just cType) = ptext (sLit "C type:") <+> ppr cType

pprRec :: RecFlag -> SDoc
pprRec isrec = ptext (sLit "RecFlag") <+> ppr isrec

pprAxiom :: Maybe Name -> SDoc
pprAxiom Nothing   = ptext (sLit "FamilyInstance: none")
pprAxiom (Just ax) = ptext (sLit "FamilyInstance:") <+> ppr ax

instance Outputable IfaceClassOp where
   ppr (IfaceClassOp n dm ty) = ppr n <+> ppr dm <+> dcolon <+> ppr ty

instance Outputable IfaceAT where
   ppr (IfaceAT d defs) = hang (ppr d) 2 (vcat (map ppr defs))

pprIfaceDeclHead :: IfaceContext -> OccName -> [IfaceTvBndr] -> [Role] -> SDoc
pprIfaceDeclHead context thing tyvars roles
  = hsep [pprIfaceContext context, parenSymOcc thing (ppr thing),
          pprIfaceTvBndrsRoles tyvars roles]

pp_condecls :: OccName -> IfaceConDecls -> SDoc
pp_condecls _  (IfAbstractTyCon {}) = empty
pp_condecls _  IfDataFamTyCon      = empty
pp_condecls tc (IfNewTyCon c)   = equals <+> pprIfaceConDecl tc c
pp_condecls tc (IfDataTyCon cs) = equals <+> sep (punctuate (ptext (sLit " |"))
                                                            (map (pprIfaceConDecl tc) cs))

mkIfaceEqPred :: IfaceType -> IfaceType -> IfacePredType
-- IA0_NOTE: This is wrong, but only used for pretty-printing.
mkIfaceEqPred ty1 ty2 = IfaceTyConApp (IfaceTc eqTyConName) [ty1, ty2]

pprIfaceConDecl :: OccName -> IfaceConDecl -> SDoc
pprIfaceConDecl tc
        (IfCon { ifConOcc = name, ifConInfix = is_infix, ifConWrapper = has_wrap,
                 ifConUnivTvs = univ_tvs, ifConExTvs = ex_tvs,
                 ifConEqSpec = eq_spec, ifConCtxt = ctxt, ifConArgTys = arg_tys,
                 ifConStricts = strs, ifConFields = fields })
  = sep [main_payload,
         if is_infix then ptext (sLit "Infix") else empty,
         if has_wrap then ptext (sLit "HasWrapper") else empty,
         ppUnless (null strs) $
            nest 4 (ptext (sLit "Stricts:") <+> hsep (map ppr_bang strs)),
         ppUnless (null fields) $
            nest 4 (ptext (sLit "Fields:") <+> hsep (map ppr fields))]
  where
    ppr_bang IfNoBang = char '_'        -- Want to see these
    ppr_bang IfStrict = char '!'
    ppr_bang IfUnpack = ptext (sLit "!!")
    ppr_bang (IfUnpackCo co) = ptext (sLit "!!") <> pprParendIfaceCoercion co

    main_payload = ppr name <+> dcolon <+>
                   pprIfaceForAllPart (univ_tvs ++ ex_tvs) (eq_ctxt ++ ctxt) pp_tau

    eq_ctxt = [(mkIfaceEqPred (IfaceTyVar (occNameFS tv)) ty)
              | (tv,ty) <- eq_spec]

        -- A bit gruesome this, but we can't form the full con_tau, and ppr it,
        -- because we don't have a Name for the tycon, only an OccName
    pp_tau = case map pprParendIfaceType arg_tys ++ [pp_res_ty] of
                (t:ts) -> fsep (t : map (arrow <+>) ts)
                []     -> panic "pp_con_taus"

    pp_res_ty = ppr tc <+> fsep [ppr tv | (tv,_) <- univ_tvs]

instance Outputable IfaceRule where
  ppr (IfaceRule { ifRuleName = name, ifActivation = act, ifRuleBndrs = bndrs,
                   ifRuleHead = fn, ifRuleArgs = args, ifRuleRhs = rhs })
    = sep [hsep [doubleQuotes (ftext name), ppr act,
                 ptext (sLit "forall") <+> pprIfaceBndrs bndrs],
           nest 2 (sep [ppr fn <+> sep (map pprParendIfaceExpr args),
                        ptext (sLit "=") <+> ppr rhs])
      ]

instance Outputable IfaceClsInst where
  ppr (IfaceClsInst {ifDFun = dfun_id, ifOFlag = flag,
                  ifInstCls = cls, ifInstTys = mb_tcs})
    = hang (ptext (sLit "instance") <+> ppr flag
                <+> ppr cls <+> brackets (pprWithCommas ppr_rough mb_tcs))
         2 (equals <+> ppr dfun_id)

instance Outputable IfaceFamInst where
  ppr (IfaceFamInst {ifFamInstFam = fam, ifFamInstTys = mb_tcs,
                     ifFamInstAxiom = tycon_ax})
    = hang (ptext (sLit "family instance") <+>
            ppr fam <+> pprWithCommas (brackets . ppr_rough) mb_tcs)
         2 (equals <+> ppr tycon_ax)

ppr_rough :: Maybe IfaceTyCon -> SDoc
ppr_rough Nothing   = dot
ppr_rough (Just tc) = ppr tc
\end{code}


----------------------------- Printing IfaceExpr ------------------------------------

\begin{code}
instance Outputable IfaceExpr where
    ppr e = pprIfaceExpr noParens e

pprParendIfaceExpr :: IfaceExpr -> SDoc
pprParendIfaceExpr = pprIfaceExpr parens

-- | Pretty Print an IfaceExpre
--
-- The first argument should be a function that adds parens in context that need
-- an atomic value (e.g. function args)
pprIfaceExpr :: (SDoc -> SDoc) -> IfaceExpr -> SDoc

pprIfaceExpr _       (IfaceLcl v)       = ppr v
pprIfaceExpr _       (IfaceExt v)       = ppr v
pprIfaceExpr _       (IfaceLit l)       = ppr l
pprIfaceExpr _       (IfaceFCall cc ty) = braces (ppr cc <+> ppr ty)
pprIfaceExpr _       (IfaceType ty)     = char '@' <+> pprParendIfaceType ty
pprIfaceExpr _       (IfaceCo co)       = text "@~" <+> pprParendIfaceCoercion co

pprIfaceExpr add_par app@(IfaceApp _ _) = add_par (pprIfaceApp app [])
pprIfaceExpr _       (IfaceTuple c as)  = tupleParens c (interpp'SP as)

pprIfaceExpr add_par i@(IfaceLam _ _)
  = add_par (sep [char '\\' <+> sep (map ppr bndrs) <+> arrow,
                  pprIfaceExpr noParens body])
  where
    (bndrs,body) = collect [] i
    collect bs (IfaceLam b e) = collect (b:bs) e
    collect bs e              = (reverse bs, e)

pprIfaceExpr add_par (IfaceECase scrut ty)
  = add_par (sep [ ptext (sLit "case") <+> pprIfaceExpr noParens scrut 
                 , ptext (sLit "ret_ty") <+> pprParendIfaceType ty
                 , ptext (sLit "of {}") ])

pprIfaceExpr add_par (IfaceCase scrut bndr [(con, bs, rhs)])
  = add_par (sep [ptext (sLit "case") 
			<+> pprIfaceExpr noParens scrut <+> ptext (sLit "of") 
			<+> ppr bndr <+> char '{' <+> ppr_con_bs con bs <+> arrow,
  		  pprIfaceExpr noParens rhs <+> char '}'])

pprIfaceExpr add_par (IfaceCase scrut bndr alts)
  = add_par (sep [ptext (sLit "case") 
		 	<+> pprIfaceExpr noParens scrut <+> ptext (sLit "of") 
			<+> ppr bndr <+> char '{',
  		  nest 2 (sep (map ppr_alt alts)) <+> char '}'])

pprIfaceExpr _       (IfaceCast expr co)
  = sep [pprParendIfaceExpr expr,
         nest 2 (ptext (sLit "`cast`")),
         pprParendIfaceCoercion co]

pprIfaceExpr add_par (IfaceLet (IfaceNonRec b rhs) body)
  = add_par (sep [ptext (sLit "let {"),
                  nest 2 (ppr_bind (b, rhs)),
                  ptext (sLit "} in"),
                  pprIfaceExpr noParens body])

pprIfaceExpr add_par (IfaceLet (IfaceRec pairs) body)
  = add_par (sep [ptext (sLit "letrec {"),
                  nest 2 (sep (map ppr_bind pairs)),
                  ptext (sLit "} in"),
                  pprIfaceExpr noParens body])

pprIfaceExpr add_par (IfaceTick tickish e)
  = add_par (pprIfaceTickish tickish <+> pprIfaceExpr noParens e)

ppr_alt :: (IfaceConAlt, [IfLclName], IfaceExpr) -> SDoc
ppr_alt (con, bs, rhs) = sep [ppr_con_bs con bs,
                         arrow <+> pprIfaceExpr noParens rhs]

ppr_con_bs :: IfaceConAlt -> [IfLclName] -> SDoc
ppr_con_bs con bs = ppr con <+> hsep (map ppr bs)

ppr_bind :: (IfaceLetBndr, IfaceExpr) -> SDoc
ppr_bind (IfLetBndr b ty info, rhs)
  = sep [hang (ppr b <+> dcolon <+> ppr ty) 2 (ppr info),
         equals <+> pprIfaceExpr noParens rhs]

------------------
pprIfaceTickish :: IfaceTickish -> SDoc
pprIfaceTickish (IfaceHpcTick m ix)
  = braces (text "tick" <+> ppr m <+> ppr ix)
pprIfaceTickish (IfaceSCC cc tick scope)
  = braces (pprCostCentreCore cc <+> ppr tick <+> ppr scope)

------------------
pprIfaceApp :: IfaceExpr -> [SDoc] -> SDoc
pprIfaceApp (IfaceApp fun arg) args = pprIfaceApp fun $
                                          nest 2 (pprParendIfaceExpr arg) : args
pprIfaceApp fun                args = sep (pprParendIfaceExpr fun : args)

------------------
instance Outputable IfaceConAlt where
    ppr IfaceDefault      = text "DEFAULT"
    ppr (IfaceLitAlt l)   = ppr l
    ppr (IfaceDataAlt d)  = ppr d

------------------
instance Outputable IfaceIdDetails where
  ppr IfVanillaId       = empty
  ppr (IfRecSelId tc b) = ptext (sLit "RecSel") <+> ppr tc
                          <+> if b then ptext (sLit "<naughty>") else empty
  ppr (IfDFunId ns)     = ptext (sLit "DFunId") <> brackets (int ns)

instance Outputable IfaceIdInfo where
  ppr NoInfo       = empty
  ppr (HasInfo is) = ptext (sLit "{-") <+> pprWithCommas ppr is
                     <+> ptext (sLit "-}")

instance Outputable IfaceInfoItem where
  ppr (HsUnfold lb unf)     = ptext (sLit "Unfolding")
                              <> ppWhen lb (ptext (sLit "(loop-breaker)"))
                              <> colon <+> ppr unf
  ppr (HsInline prag)       = ptext (sLit "Inline:") <+> ppr prag
  ppr (HsArity arity)       = ptext (sLit "Arity:") <+> int arity
  ppr (HsStrictness str) = ptext (sLit "Strictness:") <+> pprIfaceStrictSig str
  ppr HsNoCafRefs           = ptext (sLit "HasNoCafRefs")

instance Outputable IfaceUnfolding where
  ppr (IfCompulsory e)     = ptext (sLit "<compulsory>") <+> parens (ppr e)
  ppr (IfCoreUnfold s e)   = (if s then ptext (sLit "<stable>") else empty)
                              <+> parens (ppr e)
  ppr (IfInlineRule a uok bok e) = sep [ptext (sLit "InlineRule")
                                            <+> ppr (a,uok,bok),
                                        pprParendIfaceExpr e]
<<<<<<< HEAD
  ppr (IfWrapper e) = ptext (sLit "Wrapper") <+> parens (ppr e)
  ppr (IfDFunUnfold ns)    = ptext (sLit "DFun:")
                             <+> brackets (pprWithCommas ppr ns)
=======
  ppr (IfLclWrapper a wkr) = ptext (sLit "Worker(lcl):") <+> ppr wkr
                             <+> parens (ptext (sLit "arity") <+> int a)
  ppr (IfExtWrapper a wkr) = ptext (sLit "Worker(ext):") <+> ppr wkr
                             <+> parens (ptext (sLit "arity") <+> int a)
  ppr (IfDFunUnfold bs es) = hang (ptext (sLit "DFun:") <+> sep (map ppr bs) <> dot)
                                2 (sep (map pprParendIfaceExpr es))
>>>>>>> c24be4b7

-- -----------------------------------------------------------------------------
-- | Finding the Names in IfaceSyn

-- This is used for dependency analysis in MkIface, so that we
-- fingerprint a declaration before the things that depend on it.  It
-- is specific to interface-file fingerprinting in the sense that we
-- don't collect *all* Names: for example, the DFun of an instance is
-- recorded textually rather than by its fingerprint when
-- fingerprinting the instance, so DFuns are not dependencies.

freeNamesIfDecl :: IfaceDecl -> NameSet
freeNamesIfDecl (IfaceId _s t d i) =
  freeNamesIfType t &&&
  freeNamesIfIdInfo i &&&
  freeNamesIfIdDetails d
freeNamesIfDecl IfaceForeign{} =
  emptyNameSet
freeNamesIfDecl d@IfaceData{} =
  freeNamesIfTvBndrs (ifTyVars d) &&&
  maybe emptyNameSet unitNameSet (ifAxiom d) &&&
  freeNamesIfContext (ifCtxt d) &&&
  freeNamesIfConDecls (ifCons d)
freeNamesIfDecl d@IfaceSyn{} =
  freeNamesIfTvBndrs (ifTyVars d) &&&
  freeNamesIfSynRhs (ifSynRhs d) &&&
  freeNamesIfKind (ifSynKind d) -- IA0_NOTE: because of promotion, we
                                -- return names in the kind signature
freeNamesIfDecl d@IfaceClass{} =
  freeNamesIfTvBndrs (ifTyVars d) &&&
  freeNamesIfContext (ifCtxt d) &&&
  fnList freeNamesIfAT     (ifATs d) &&&
  fnList freeNamesIfClsSig (ifSigs d)
freeNamesIfDecl d@IfaceAxiom{} =
  freeNamesIfTc (ifTyCon d) &&&
  fnList freeNamesIfAxBranch (ifAxBranches d)

freeNamesIfAxBranch :: IfaceAxBranch -> NameSet
freeNamesIfAxBranch (IfaceAxBranch { ifaxbTyVars = tyvars
                                   , ifaxbLHS    = lhs
                                   , ifaxbRHS    = rhs }) =
  freeNamesIfTvBndrs tyvars &&&
  fnList freeNamesIfType lhs &&&
  freeNamesIfType rhs

freeNamesIfIdDetails :: IfaceIdDetails -> NameSet
freeNamesIfIdDetails (IfRecSelId tc _) = freeNamesIfTc tc
freeNamesIfIdDetails _                 = emptyNameSet

-- All other changes are handled via the version info on the tycon
freeNamesIfSynRhs :: IfaceSynTyConRhs -> NameSet
freeNamesIfSynRhs (IfaceSynonymTyCon ty)            = freeNamesIfType ty
freeNamesIfSynRhs IfaceOpenSynFamilyTyCon           = emptyNameSet
freeNamesIfSynRhs (IfaceClosedSynFamilyTyCon ax)    = unitNameSet ax
freeNamesIfSynRhs IfaceAbstractClosedSynFamilyTyCon = emptyNameSet

freeNamesIfContext :: IfaceContext -> NameSet
freeNamesIfContext = fnList freeNamesIfType

freeNamesIfAT :: IfaceAT -> NameSet
freeNamesIfAT (IfaceAT decl defs)
  = freeNamesIfDecl decl &&&
    fnList freeNamesIfAxBranch defs

freeNamesIfClsSig :: IfaceClassOp -> NameSet
freeNamesIfClsSig (IfaceClassOp _n _dm ty) = freeNamesIfType ty

freeNamesIfConDecls :: IfaceConDecls -> NameSet
freeNamesIfConDecls (IfDataTyCon c) = fnList freeNamesIfConDecl c
freeNamesIfConDecls (IfNewTyCon c)  = freeNamesIfConDecl c
freeNamesIfConDecls _               = emptyNameSet

freeNamesIfConDecl :: IfaceConDecl -> NameSet
freeNamesIfConDecl c =
  freeNamesIfTvBndrs (ifConUnivTvs c) &&&
  freeNamesIfTvBndrs (ifConExTvs c) &&&
  freeNamesIfContext (ifConCtxt c) &&&
  fnList freeNamesIfType (ifConArgTys c) &&&
  fnList freeNamesIfType (map snd (ifConEqSpec c)) -- equality constraints

freeNamesIfKind :: IfaceType -> NameSet
freeNamesIfKind = freeNamesIfType

freeNamesIfType :: IfaceType -> NameSet
freeNamesIfType (IfaceTyVar _)        = emptyNameSet
freeNamesIfType (IfaceAppTy s t)      = freeNamesIfType s &&& freeNamesIfType t
freeNamesIfType (IfaceTyConApp tc ts) =
   freeNamesIfTc tc &&& fnList freeNamesIfType ts
freeNamesIfType (IfaceLitTy _)        = emptyNameSet
freeNamesIfType (IfaceForAllTy tv t)  =
   freeNamesIfTvBndr tv &&& freeNamesIfType t
freeNamesIfType (IfaceFunTy s t)      = freeNamesIfType s &&& freeNamesIfType t

freeNamesIfCoercion :: IfaceCoercion -> NameSet
freeNamesIfCoercion (IfaceReflCo _ t) = freeNamesIfType t
freeNamesIfCoercion (IfaceFunCo _ c1 c2)
  = freeNamesIfCoercion c1 &&& freeNamesIfCoercion c2
freeNamesIfCoercion (IfaceTyConAppCo _ tc cos)
  = freeNamesIfTc tc &&& fnList freeNamesIfCoercion cos
freeNamesIfCoercion (IfaceAppCo c1 c2)
  = freeNamesIfCoercion c1 &&& freeNamesIfCoercion c2
freeNamesIfCoercion (IfaceForAllCo tv co)
  = freeNamesIfTvBndr tv &&& freeNamesIfCoercion co
freeNamesIfCoercion (IfaceCoVarCo _)
  = emptyNameSet
freeNamesIfCoercion (IfaceAxiomInstCo ax _ cos)
  = unitNameSet ax &&& fnList freeNamesIfCoercion cos
freeNamesIfCoercion (IfaceUnivCo _ t1 t2)
  = freeNamesIfType t1 &&& freeNamesIfType t2
freeNamesIfCoercion (IfaceSymCo c)
  = freeNamesIfCoercion c
freeNamesIfCoercion (IfaceTransCo c1 c2)
  = freeNamesIfCoercion c1 &&& freeNamesIfCoercion c2
freeNamesIfCoercion (IfaceNthCo _ co)
  = freeNamesIfCoercion co
freeNamesIfCoercion (IfaceLRCo _ co)
  = freeNamesIfCoercion co
freeNamesIfCoercion (IfaceInstCo co ty)
  = freeNamesIfCoercion co &&& freeNamesIfType ty
freeNamesIfCoercion (IfaceSubCo co)
  = freeNamesIfCoercion co

freeNamesIfTvBndrs :: [IfaceTvBndr] -> NameSet
freeNamesIfTvBndrs = fnList freeNamesIfTvBndr

freeNamesIfBndr :: IfaceBndr -> NameSet
freeNamesIfBndr (IfaceIdBndr b) = freeNamesIfIdBndr b
freeNamesIfBndr (IfaceTvBndr b) = freeNamesIfTvBndr b

freeNamesIfLetBndr :: IfaceLetBndr -> NameSet
-- Remember IfaceLetBndr is used only for *nested* bindings
-- The IdInfo can contain an unfolding (in the case of
-- local INLINE pragmas), so look there too
freeNamesIfLetBndr (IfLetBndr _name ty info) = freeNamesIfType ty
                                             &&& freeNamesIfIdInfo info

freeNamesIfTvBndr :: IfaceTvBndr -> NameSet
freeNamesIfTvBndr (_fs,k) = freeNamesIfKind k
    -- kinds can have Names inside, because of promotion

freeNamesIfIdBndr :: IfaceIdBndr -> NameSet
freeNamesIfIdBndr = freeNamesIfTvBndr

freeNamesIfIdInfo :: IfaceIdInfo -> NameSet
freeNamesIfIdInfo NoInfo      = emptyNameSet
freeNamesIfIdInfo (HasInfo i) = fnList freeNamesItem i

freeNamesItem :: IfaceInfoItem -> NameSet
freeNamesItem (HsUnfold _ u) = freeNamesIfUnfold u
freeNamesItem _              = emptyNameSet

freeNamesIfUnfold :: IfaceUnfolding -> NameSet
freeNamesIfUnfold (IfCoreUnfold _ e)     = freeNamesIfExpr e
freeNamesIfUnfold (IfCompulsory e)       = freeNamesIfExpr e
freeNamesIfUnfold (IfInlineRule _ _ _ e) = freeNamesIfExpr e
<<<<<<< HEAD
freeNamesIfUnfold (IfWrapper e)          = freeNamesIfExpr e
freeNamesIfUnfold (IfDFunUnfold vs)      = fnList freeNamesIfExpr (dfunArgExprs vs)
=======
freeNamesIfUnfold (IfExtWrapper _ v)     = unitNameSet v
freeNamesIfUnfold (IfLclWrapper {})      = emptyNameSet
freeNamesIfUnfold (IfDFunUnfold bs es)   = fnList freeNamesIfBndr bs &&& fnList freeNamesIfExpr es
>>>>>>> c24be4b7

freeNamesIfExpr :: IfaceExpr -> NameSet
freeNamesIfExpr (IfaceExt v)      = unitNameSet v
freeNamesIfExpr (IfaceFCall _ ty) = freeNamesIfType ty
freeNamesIfExpr (IfaceType ty)    = freeNamesIfType ty
freeNamesIfExpr (IfaceCo co)      = freeNamesIfCoercion co
freeNamesIfExpr (IfaceTuple _ as) = fnList freeNamesIfExpr as
freeNamesIfExpr (IfaceLam b body) = freeNamesIfBndr b &&& freeNamesIfExpr body
freeNamesIfExpr (IfaceApp f a)    = freeNamesIfExpr f &&& freeNamesIfExpr a
freeNamesIfExpr (IfaceCast e co)  = freeNamesIfExpr e &&& freeNamesIfCoercion co
freeNamesIfExpr (IfaceTick _ e)   = freeNamesIfExpr e
freeNamesIfExpr (IfaceECase e ty) = freeNamesIfExpr e &&& freeNamesIfType ty
freeNamesIfExpr (IfaceCase s _ alts)
  = freeNamesIfExpr s 
    &&& fnList fn_alt alts &&& fn_cons alts
  where
    fn_alt (_con,_bs,r) = freeNamesIfExpr r

    -- Depend on the data constructors.  Just one will do!
    -- Note [Tracking data constructors]
    fn_cons []                            = emptyNameSet
    fn_cons ((IfaceDefault    ,_,_) : xs) = fn_cons xs
    fn_cons ((IfaceDataAlt con,_,_) : _ ) = unitNameSet con
    fn_cons (_                      : _ ) = emptyNameSet

freeNamesIfExpr (IfaceLet (IfaceNonRec bndr rhs) body)
  = freeNamesIfLetBndr bndr &&& freeNamesIfExpr rhs &&& freeNamesIfExpr body

freeNamesIfExpr (IfaceLet (IfaceRec as) x)
  = fnList fn_pair as &&& freeNamesIfExpr x
  where
    fn_pair (bndr, rhs) = freeNamesIfLetBndr bndr &&& freeNamesIfExpr rhs

freeNamesIfExpr _ = emptyNameSet

freeNamesIfTc :: IfaceTyCon -> NameSet
freeNamesIfTc (IfaceTc tc) = unitNameSet tc
-- ToDo: shouldn't we include IfaceIntTc & co.?

freeNamesIfRule :: IfaceRule -> NameSet
freeNamesIfRule (IfaceRule { ifRuleBndrs = bs, ifRuleHead = f
                           , ifRuleArgs = es, ifRuleRhs = rhs })
  = unitNameSet f &&&
    fnList freeNamesIfBndr bs &&&
    fnList freeNamesIfExpr es &&&
    freeNamesIfExpr rhs
    
freeNamesIfFamInst :: IfaceFamInst -> NameSet
freeNamesIfFamInst (IfaceFamInst { ifFamInstFam = famName
                                 , ifFamInstAxiom = axName })
  = unitNameSet famName &&&
    unitNameSet axName

-- helpers
(&&&) :: NameSet -> NameSet -> NameSet
(&&&) = unionNameSets

fnList :: (a -> NameSet) -> [a] -> NameSet
fnList f = foldr (&&&) emptyNameSet . map f
\end{code}

Note [Tracking data constructors]
~~~~~~~~~~~~~~~~~~~~~~~~~~~~~~~~~
In a case expression
   case e of { C a -> ...; ... }
You might think that we don't need to include the datacon C
in the free names, because its type will probably show up in
the free names of 'e'.  But in rare circumstances this may
not happen.   Here's the one that bit me:

   module DynFlags where
     import {-# SOURCE #-} Packages( PackageState )
     data DynFlags = DF ... PackageState ...

   module Packages where
     import DynFlags
     data PackageState = PS ...
     lookupModule (df :: DynFlags)
        = case df of
              DF ...p... -> case p of
                               PS ... -> ...

Now, lookupModule depends on DynFlags, but the transitive dependency
on the *locally-defined* type PackageState is not visible. We need
to take account of the use of the data constructor PS in the pattern match.
<|MERGE_RESOLUTION|>--- conflicted
+++ resolved
@@ -598,20 +598,15 @@
         put_ bh b
         put_ bh c
         put_ bh d
-    put_ bh (IfLclWrapper a n) = do
+    put_ bh (IfWrapper e) = do
         putByte bh 2
-        put_ bh a
-        put_ bh n
-    put_ bh (IfExtWrapper a n) = do
+        put_ bh e
+    put_ bh (IfDFunUnfold as bs) = do
         putByte bh 3
-        put_ bh a
-        put_ bh n
-    put_ bh (IfDFunUnfold as bs) = do
-        putByte bh 4
         put_ bh as
         put_ bh bs
     put_ bh (IfCompulsory e) = do
-        putByte bh 5
+        putByte bh 4
         put_ bh e
     get bh = do
         h <- getByte bh
@@ -624,13 +619,9 @@
                     c <- get bh
                     d <- get bh
                     return (IfInlineRule a b c d)
-            2 -> do a <- get bh
-                    n <- get bh
-                    return (IfLclWrapper a n)
-            3 -> do a <- get bh
-                    n <- get bh
-                    return (IfExtWrapper a n)
-            4 -> do as <- get bh
+            2 -> do e <- get bh
+                    return (IfWrapper e)
+            3 -> do as <- get bh
                     bs <- get bh
                     return (IfDFunUnfold as bs)
             _ -> do e <- get bh
@@ -1297,18 +1288,9 @@
   ppr (IfInlineRule a uok bok e) = sep [ptext (sLit "InlineRule")
                                             <+> ppr (a,uok,bok),
                                         pprParendIfaceExpr e]
-<<<<<<< HEAD
-  ppr (IfWrapper e) = ptext (sLit "Wrapper") <+> parens (ppr e)
-  ppr (IfDFunUnfold ns)    = ptext (sLit "DFun:")
-                             <+> brackets (pprWithCommas ppr ns)
-=======
-  ppr (IfLclWrapper a wkr) = ptext (sLit "Worker(lcl):") <+> ppr wkr
-                             <+> parens (ptext (sLit "arity") <+> int a)
-  ppr (IfExtWrapper a wkr) = ptext (sLit "Worker(ext):") <+> ppr wkr
-                             <+> parens (ptext (sLit "arity") <+> int a)
+  ppr (IfWrapper e) = ptext (sLit "Wrapper:") <+> parens (ppr e)
   ppr (IfDFunUnfold bs es) = hang (ptext (sLit "DFun:") <+> sep (map ppr bs) <> dot)
                                 2 (sep (map pprParendIfaceExpr es))
->>>>>>> c24be4b7
 
 -- -----------------------------------------------------------------------------
 -- | Finding the Names in IfaceSyn
@@ -1464,14 +1446,8 @@
 freeNamesIfUnfold (IfCoreUnfold _ e)     = freeNamesIfExpr e
 freeNamesIfUnfold (IfCompulsory e)       = freeNamesIfExpr e
 freeNamesIfUnfold (IfInlineRule _ _ _ e) = freeNamesIfExpr e
-<<<<<<< HEAD
 freeNamesIfUnfold (IfWrapper e)          = freeNamesIfExpr e
-freeNamesIfUnfold (IfDFunUnfold vs)      = fnList freeNamesIfExpr (dfunArgExprs vs)
-=======
-freeNamesIfUnfold (IfExtWrapper _ v)     = unitNameSet v
-freeNamesIfUnfold (IfLclWrapper {})      = emptyNameSet
 freeNamesIfUnfold (IfDFunUnfold bs es)   = fnList freeNamesIfBndr bs &&& fnList freeNamesIfExpr es
->>>>>>> c24be4b7
 
 freeNamesIfExpr :: IfaceExpr -> NameSet
 freeNamesIfExpr (IfaceExt v)      = unitNameSet v
