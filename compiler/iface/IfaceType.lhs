%
% (c) The University of Glasgow 2006
% (c) The GRASP/AQUA Project, Glasgow University, 1993-1998
%

This module defines interface types and binders

\begin{code}
{-# OPTIONS -fno-warn-tabs #-}
-- The above warning supression flag is a temporary kludge.
-- While working on this module you are encouraged to remove it and
-- detab the module (please do the detabbing in a separate patch). See
--     http://hackage.haskell.org/trac/ghc/wiki/Commentary/CodingStyle#TabsvsSpaces
-- for details

module IfaceType (
	IfExtName, IfLclName,

        IfaceType(..), IfacePredType, IfaceKind, IfaceTyCon(..), IfaceCoCon(..),
        IfaceTyLit(..),
	IfaceContext, IfaceBndr(..), IfaceTvBndr, IfaceIdBndr, IfaceCoercion,

	-- Conversion from Type -> IfaceType
        toIfaceType, toIfaceKind, toIfaceContext,
	toIfaceBndr, toIfaceIdBndr, toIfaceTvBndrs, 
	toIfaceTyCon, toIfaceTyCon_name,

        -- Conversion from Coercion -> IfaceType
        coToIfaceType,

	-- Printing
	pprIfaceType, pprParendIfaceType, pprIfaceContext,
	pprIfaceIdBndr, pprIfaceTvBndr, pprIfaceTvBndrs, pprIfaceBndrs,
	tOP_PREC, tYCON_PREC, noParens, maybeParen, pprIfaceForAllPart

    ) where

import Coercion
import TypeRep hiding( maybeParen )
import Unique( hasKey )
import TyCon
import Id
import Var
import TysWiredIn
import TysPrim
import PrelNames( funTyConKey )
import Name
import BasicTypes
import Outputable
import FastString
\end{code}

%************************************************************************
%*									*
		Local (nested) binders
%*									*
%************************************************************************

\begin{code}
type IfLclName = FastString	-- A local name in iface syntax

type IfExtName = Name	-- An External or WiredIn Name can appear in IfaceSyn
     	       	 	-- (However Internal or System Names never should)

data IfaceBndr 		-- Local (non-top-level) binders
  = IfaceIdBndr {-# UNPACK #-} !IfaceIdBndr
  | IfaceTvBndr {-# UNPACK #-} !IfaceTvBndr

type IfaceIdBndr  = (IfLclName, IfaceType)
type IfaceTvBndr  = (IfLclName, IfaceKind)

-------------------------------
type IfaceKind     = IfaceType
type IfaceCoercion = IfaceType

data IfaceType	   -- A kind of universal type, used for types, kinds, and coercions
  = IfaceTyVar    IfLclName			-- Type/coercion variable only, not tycon
  | IfaceAppTy    IfaceType IfaceType
  | IfaceFunTy    IfaceType IfaceType
  | IfaceForAllTy IfaceTvBndr IfaceType
  | IfaceTyConApp IfaceTyCon [IfaceType]  -- Not necessarily saturated
					  -- Includes newtypes, synonyms, tuples
  | IfaceCoConApp IfaceCoCon [IfaceType]  -- Always saturated
  | IfaceLitTy IfaceTyLit

type IfacePredType = IfaceType
type IfaceContext = [IfacePredType]

data IfaceTyLit
  = IfaceNumTyLit Integer
  | IfaceStrTyLit FastString

-- Encodes type constructors, kind constructors
-- coercion constructors, the lot
newtype IfaceTyCon = IfaceTc { ifaceTyConName :: IfExtName }

  -- Coercion constructors
data IfaceCoCon
  = IfaceCoAx IfExtName
  | IfaceReflCo    | IfaceUnsafeCo  | IfaceSymCo
  | IfaceTransCo   | IfaceInstCo
<<<<<<< HEAD
  | IfaceNthCo Int
  | IfaceCoAxRule IfExtName
=======
  | IfaceNthCo Int | IfaceLRCo LeftOrRight
>>>>>>> 6e3e64ae
\end{code}

%************************************************************************
%*									*
		Functions over IFaceTypes
%*									*
%************************************************************************


\begin{code}
splitIfaceSigmaTy :: IfaceType -> ([IfaceTvBndr], [IfacePredType], IfaceType)
-- Mainly for printing purposes
splitIfaceSigmaTy ty
  = (tvs, theta, tau)
  where
    (tvs,   rho)   = split_foralls ty
    (theta, tau)   = split_rho rho

    split_foralls (IfaceForAllTy tv ty) 
	= case split_foralls ty of { (tvs, rho) -> (tv:tvs, rho) }
    split_foralls rho = ([], rho)

    split_rho (IfaceFunTy ty1 ty2)
      | isIfacePredTy ty1 = case split_rho ty2 of { (ps, tau) -> (ty1:ps, tau) }
    split_rho tau = ([], tau)
\end{code}

%************************************************************************
%*									*
		Pretty-printing
%*									*
%************************************************************************

Precedence
~~~~~~~~~~
@ppr_ty@ takes an @Int@ that is the precedence of the context.
The precedence levels are:
\begin{description}
\item[tOP_PREC]   No parens required.
\item[fUN_PREC]   Left hand argument of a function arrow.
\item[tYCON_PREC] Argument of a type constructor.
\end{description}

\begin{code}
tOP_PREC, fUN_PREC, tYCON_PREC :: Int
tOP_PREC    = 0 -- type   in ParseIface.y
fUN_PREC    = 1 -- btype  in ParseIface.y
tYCON_PREC  = 2 -- atype  in ParseIface.y

noParens :: SDoc -> SDoc
noParens pp = pp

maybeParen :: Int -> Int -> SDoc -> SDoc
maybeParen ctxt_prec inner_prec pretty
  | ctxt_prec < inner_prec = pretty
  | otherwise		   = parens pretty
\end{code}


----------------------------- Printing binders ------------------------------------

\begin{code}
instance Outputable IfaceBndr where
    ppr (IfaceIdBndr bndr) = pprIfaceIdBndr bndr
    ppr (IfaceTvBndr bndr) = char '@' <+> pprIfaceTvBndr bndr

pprIfaceBndrs :: [IfaceBndr] -> SDoc
pprIfaceBndrs bs = sep (map ppr bs)

pprIfaceIdBndr :: (IfLclName, IfaceType) -> SDoc
pprIfaceIdBndr (name, ty) = hsep [ppr name, dcolon, ppr ty]

pprIfaceTvBndr :: IfaceTvBndr -> SDoc
pprIfaceTvBndr (tv, IfaceTyConApp tc [])
  | ifaceTyConName tc == liftedTypeKindTyConName = ppr tv
pprIfaceTvBndr (tv, kind) = parens (ppr tv <> dcolon <> ppr kind)

pprIfaceTvBndrs :: [IfaceTvBndr] -> SDoc
pprIfaceTvBndrs tyvars = sep (map pprIfaceTvBndr tyvars)
\end{code}

----------------------------- Printing IfaceType ------------------------------------

\begin{code}
---------------------------------
instance Outputable IfaceType where
  ppr ty = pprIfaceType ty

pprIfaceType, pprParendIfaceType ::IfaceType -> SDoc
pprIfaceType       = ppr_ty tOP_PREC
pprParendIfaceType = ppr_ty tYCON_PREC

isIfacePredTy :: IfaceType -> Bool
isIfacePredTy _  = False
-- FIXME: fix this to print iface pred tys correctly
-- isIfacePredTy ty = ifaceTypeKind ty `eqKind` constraintKind

ppr_ty :: Int -> IfaceType -> SDoc
ppr_ty _         (IfaceTyVar tyvar)     = ppr tyvar
ppr_ty ctxt_prec (IfaceTyConApp tc tys) = ppr_tc_app ctxt_prec tc tys

ppr_ty _ (IfaceLitTy n) = ppr_tylit n

ppr_ty ctxt_prec (IfaceCoConApp tc tys) 
  = maybeParen ctxt_prec tYCON_PREC 
	       (sep [ppr tc, nest 4 (sep (map pprParendIfaceType tys))])

	-- Function types
ppr_ty ctxt_prec (IfaceFunTy ty1 ty2)
  = -- We don't want to lose synonyms, so we mustn't use splitFunTys here.
    maybeParen ctxt_prec fUN_PREC $
    sep (ppr_ty fUN_PREC ty1 : ppr_fun_tail ty2)
  where
    arr | isIfacePredTy ty1 = darrow
        | otherwise         = arrow

    ppr_fun_tail (IfaceFunTy ty1 ty2) 
      = (arr <+> ppr_ty fUN_PREC ty1) : ppr_fun_tail ty2
    ppr_fun_tail other_ty
      = [arr <+> pprIfaceType other_ty]

ppr_ty ctxt_prec (IfaceAppTy ty1 ty2)
  = maybeParen ctxt_prec tYCON_PREC $
    ppr_ty fUN_PREC ty1 <+> pprParendIfaceType ty2

ppr_ty ctxt_prec ty@(IfaceForAllTy _ _)
  = maybeParen ctxt_prec fUN_PREC (pprIfaceForAllPart tvs theta (pprIfaceType tau))
 where		
    (tvs, theta, tau) = splitIfaceSigmaTy ty
     
 -------------------
pprIfaceForAllPart :: [IfaceTvBndr] -> IfaceContext -> SDoc -> SDoc
pprIfaceForAllPart tvs ctxt doc 
  = sep [ppr_tvs, pprIfaceContext ctxt, doc]
  where
    ppr_tvs | null tvs  = empty
            | otherwise = ptext (sLit "forall") <+> pprIfaceTvBndrs tvs <> dot

-------------------
ppr_tc_app :: Int -> IfaceTyCon -> [IfaceType] -> SDoc
ppr_tc_app _         tc          []   = ppr_tc tc


ppr_tc_app _         (IfaceTc n) [ty] | n == listTyConName = brackets (pprIfaceType ty)
ppr_tc_app _         (IfaceTc n) [ty] | n == parrTyConName = paBrackets (pprIfaceType ty)
ppr_tc_app _         (IfaceTc n) tys
  | Just (ATyCon tc) <- wiredInNameTyThing_maybe n
  , Just sort <- tyConTuple_maybe tc
  , tyConArity tc == length tys 
  = tupleParens sort (sep (punctuate comma (map pprIfaceType tys)))
ppr_tc_app ctxt_prec tc tys
  = maybeParen ctxt_prec tYCON_PREC
               (sep [ppr_tc tc, nest 4 (sep (map pprParendIfaceType tys))])

ppr_tc :: IfaceTyCon -> SDoc
-- Wrap infix type constructors in parens
ppr_tc tc = wrap (ifaceTyConName tc) (ppr tc)
  where
  -- The kind * does not get wrapped in parens.
  wrap name | name == liftedTypeKindTyConName = id
  wrap name                                   = parenSymOcc (getOccName name)

ppr_tylit :: IfaceTyLit -> SDoc
ppr_tylit (IfaceNumTyLit n) = integer n
ppr_tylit (IfaceStrTyLit n) = text (show n)

-------------------
instance Outputable IfaceTyCon where
  ppr = ppr . ifaceTyConName

instance Outputable IfaceCoCon where
  ppr (IfaceCoAx n)    = ppr n
  ppr IfaceReflCo      = ptext (sLit "Refl")
  ppr IfaceUnsafeCo    = ptext (sLit "Unsafe")
  ppr IfaceSymCo       = ptext (sLit "Sym")
  ppr IfaceTransCo     = ptext (sLit "Trans")
  ppr IfaceInstCo      = ptext (sLit "Inst")
  ppr (IfaceNthCo d)   = ptext (sLit "Nth:") <> int d
<<<<<<< HEAD
  ppr (IfaceCoAxRule n) = ppr n
=======
  ppr (IfaceLRCo lr)   = ppr lr
>>>>>>> 6e3e64ae

instance Outputable IfaceTyLit where
  ppr = ppr_tylit

-------------------
pprIfaceContext :: IfaceContext -> SDoc
-- Prints "(C a, D b) =>", including the arrow
pprIfaceContext []    = empty
pprIfaceContext theta = ppr_preds theta <+> darrow

ppr_preds :: [IfacePredType] -> SDoc
ppr_preds [pred] = ppr pred    -- No parens
ppr_preds preds  = parens (sep (punctuate comma (map ppr preds))) 
\end{code}

%************************************************************************
%*									*
	Conversion from Type to IfaceType
%*									*
%************************************************************************

\begin{code}
----------------
toIfaceTvBndr :: TyVar -> (IfLclName, IfaceType)
toIfaceTvBndr tyvar   = (occNameFS (getOccName tyvar), toIfaceKind (tyVarKind tyvar))
toIfaceIdBndr :: Id -> (IfLclName, IfaceType)
toIfaceIdBndr id      = (occNameFS (getOccName id),    toIfaceType (idType id))
toIfaceTvBndrs :: [TyVar] -> [(IfLclName, IfaceType)]
toIfaceTvBndrs tyvars = map toIfaceTvBndr tyvars

toIfaceBndr :: Var -> IfaceBndr
toIfaceBndr var
  | isId var  = IfaceIdBndr (toIfaceIdBndr var)
  | otherwise = IfaceTvBndr (toIfaceTvBndr var)

toIfaceKind :: Type -> IfaceType
toIfaceKind = toIfaceType

---------------------
toIfaceType :: Type -> IfaceType
-- Synonyms are retained in the interface type
toIfaceType (TyVarTy tv)      = IfaceTyVar (toIfaceTyVar tv)
toIfaceType (AppTy t1 t2)     = IfaceAppTy (toIfaceType t1) (toIfaceType t2)
toIfaceType (FunTy t1 t2)     = IfaceFunTy (toIfaceType t1) (toIfaceType t2)
toIfaceType (TyConApp tc tys) = IfaceTyConApp (toIfaceTyCon tc) (toIfaceTypes tys)
toIfaceType (LitTy n)         = IfaceLitTy (toIfaceTyLit n)
toIfaceType (ForAllTy tv t)   = IfaceForAllTy (toIfaceTvBndr tv) (toIfaceType t)

toIfaceTyVar :: TyVar -> FastString
toIfaceTyVar = occNameFS . getOccName

toIfaceCoVar :: CoVar -> FastString
toIfaceCoVar = occNameFS . getOccName

----------------
toIfaceTyCon :: TyCon -> IfaceTyCon
toIfaceTyCon = toIfaceTyCon_name . tyConName

toIfaceTyCon_name :: Name -> IfaceTyCon
toIfaceTyCon_name = IfaceTc

toIfaceTyLit :: TyLit -> IfaceTyLit
toIfaceTyLit (NumTyLit x) = IfaceNumTyLit x
toIfaceTyLit (StrTyLit x) = IfaceStrTyLit x

----------------
toIfaceTypes :: [Type] -> [IfaceType]
toIfaceTypes ts = map toIfaceType ts

----------------
toIfaceContext :: ThetaType -> IfaceContext
toIfaceContext = toIfaceTypes

----------------
coToIfaceType :: Coercion -> IfaceType
coToIfaceType (Refl ty)             = IfaceCoConApp IfaceReflCo [toIfaceType ty]
coToIfaceType (TyConAppCo tc cos)   
  | tc `hasKey` funTyConKey
  , [arg,res] <- cos                = IfaceFunTy (coToIfaceType arg) (coToIfaceType res)
  | otherwise                       = IfaceTyConApp (toIfaceTyCon tc) 
                                                    (map coToIfaceType cos)
coToIfaceType (AppCo co1 co2)       = IfaceAppTy    (coToIfaceType co1) 
                                                    (coToIfaceType co2)
coToIfaceType (ForAllCo v co)       = IfaceForAllTy (toIfaceTvBndr v) 
                                                    (coToIfaceType co)
coToIfaceType (CoVarCo cv)          = IfaceTyVar  (toIfaceCoVar cv)
coToIfaceType (AxiomInstCo con cos) = IfaceCoConApp (coAxiomToIfaceType con)
                                                    (map coToIfaceType cos)
coToIfaceType (UnsafeCo ty1 ty2)    = IfaceCoConApp IfaceUnsafeCo 
                                                    [ toIfaceType ty1
                                                    , toIfaceType ty2 ]
coToIfaceType (SymCo co)            = IfaceCoConApp IfaceSymCo 
                                                    [ coToIfaceType co ]
coToIfaceType (TransCo co1 co2)     = IfaceCoConApp IfaceTransCo
                                                    [ coToIfaceType co1
                                                    , coToIfaceType co2 ]
coToIfaceType (NthCo d co)          = IfaceCoConApp (IfaceNthCo d)
                                                    [ coToIfaceType co ]
coToIfaceType (LRCo lr co)          = IfaceCoConApp (IfaceLRCo lr)
                                                    [ coToIfaceType co ]
coToIfaceType (InstCo co ty)        = IfaceCoConApp IfaceInstCo 
                                                    [ coToIfaceType co
                                                    , toIfaceType ty ]
coToIfaceType (TypeNatCo co ts cs)  = IfaceCoConApp (coAxiomRuleToIfaceType co)
                                    (map toIfaceType ts ++ map coToIfaceType cs)

coAxiomToIfaceType :: CoAxiom -> IfaceCoCon
coAxiomToIfaceType con = IfaceCoAx (coAxiomName con)

coAxiomRuleToIfaceType :: CoAxiomRule -> IfaceCoCon
coAxiomRuleToIfaceType con = IfaceCoAxRule (getName con)
\end{code}
<|MERGE_RESOLUTION|>--- conflicted
+++ resolved
@@ -99,12 +99,8 @@
   = IfaceCoAx IfExtName
   | IfaceReflCo    | IfaceUnsafeCo  | IfaceSymCo
   | IfaceTransCo   | IfaceInstCo
-<<<<<<< HEAD
-  | IfaceNthCo Int
+  | IfaceNthCo Int | IfaceLRCo LeftOrRight
   | IfaceCoAxRule IfExtName
-=======
-  | IfaceNthCo Int | IfaceLRCo LeftOrRight
->>>>>>> 6e3e64ae
 \end{code}
 
 %************************************************************************
@@ -283,11 +279,8 @@
   ppr IfaceTransCo     = ptext (sLit "Trans")
   ppr IfaceInstCo      = ptext (sLit "Inst")
   ppr (IfaceNthCo d)   = ptext (sLit "Nth:") <> int d
-<<<<<<< HEAD
+  ppr (IfaceLRCo lr)   = ppr lr
   ppr (IfaceCoAxRule n) = ppr n
-=======
-  ppr (IfaceLRCo lr)   = ppr lr
->>>>>>> 6e3e64ae
 
 instance Outputable IfaceTyLit where
   ppr = ppr_tylit
