--- conflicted
+++ resolved
@@ -708,14 +708,8 @@
     idinfo	   = idInfo id
     show_unfold    = show_unfolding (unfoldingInfo idinfo)
     never_active   = isNeverActive (inlinePragmaActivation (inlinePragInfo idinfo))
-<<<<<<< HEAD
-    loop_breaker   = isNonRuleLoopBreaker (occInfo idinfo)
+    loop_breaker   = isStrongLoopBreaker (occInfo idinfo)
     bottoming_fn   = isBottomingSig (strictnessInfo idinfo)
-    spec_ids	   = specInfoFreeVars (specInfo idinfo)
-=======
-    loop_breaker   = isStrongLoopBreaker (occInfo idinfo)
-    bottoming_fn   = isBottomingSig (strictnessInfo idinfo `orElse` topSig)
->>>>>>> 401a4996
 
 	-- Stuff to do with the Id's unfolding
 	-- We leave the unfolding there even if there is a worker
