-- |
-- Dynamic flags
--
--
-- (c) The University of Glasgow 2005
--

-- Most flags are dynamic flags, which means they can change from
-- compilation to compilation using @OPTIONS_GHC@ pragmas, and in a
-- multi-session GHC each session can be using different dynamic
-- flags.  Dynamic flags can also be set at the prompt in GHCi.
module DynFlags (
        -- * Dynamic flags and associated configuration types
        DynFlag(..),
        WarningFlag(..),
        ExtensionFlag(..),
        LogAction,
        glasgowExtsFlags,
        dopt,
        dopt_set,
        dopt_unset,
        wopt,
        wopt_set,
        wopt_unset,
        xopt,
        xopt_set,
        xopt_unset,
        DynFlags(..),
        RtsOptsEnabled(..),
        HscTarget(..), isObjectTarget, defaultObjectTarget,
        GhcMode(..), isOneShot,
        GhcLink(..), isNoLink,
        PackageFlag(..),
        Option(..), showOpt,
        DynLibLoader(..),
        fFlags, fWarningFlags, fLangFlags, xFlags,
        DPHBackend(..), dphPackageMaybe,
        wayNames, dynFlagDependencies,

        -- ** Safe Haskell
        SafeHaskellMode(..),
        safeImportsOn, safeLanguageOn,
        safeDirectImpsReq, safeImplicitImpsReq,
        packageTrustOn,

        -- ** System tool settings and locations
        Settings(..),
        targetPlatform,
        ghcUsagePath, ghciUsagePath, topDir, tmpDir, rawSettings,
        extraGccViaCFlags, systemPackageConfig,
        pgm_L, pgm_P, pgm_F, pgm_c, pgm_s, pgm_a, pgm_l, pgm_dll, pgm_T,
        pgm_sysman, pgm_windres, pgm_lo, pgm_lc,
        opt_L, opt_P, opt_F, opt_c, opt_a, opt_l,
        opt_windres, opt_lo, opt_lc,


        -- ** Manipulating DynFlags
        defaultDynFlags,                -- Settings -> DynFlags
        initDynFlags,                   -- DynFlags -> IO DynFlags
        defaultLogAction,

        getOpts,                        -- DynFlags -> (DynFlags -> [a]) -> [a]
        getVerbFlags,
        updOptLevel,
        setTmpDir,
        setPackageName,
        doingTickyProfiling,

        -- ** Parsing DynFlags
        parseDynamicFlagsCmdLine,
        parseDynamicFilePragma,
        allFlags,

        supportedLanguagesAndExtensions,

        -- ** DynFlag C compiler options
        picCCOpts,

        -- * Configuration of the stg-to-stg passes
        StgToDo(..),
        getStgToDo,

        -- * Compiler configuration suitable for display to the user
        compilerInfo
#ifdef GHCI
-- Only in stage 2 can we be sure that the RTS
-- exposes the appropriate runtime boolean
        , rtsIsProfiled
#endif
  ) where

#include "HsVersions.h"

import Platform
import Module
import PackageConfig
import PrelNames        ( mAIN )
import StaticFlags
import {-# SOURCE #-} Packages (PackageState)
import DriverPhases     ( Phase(..), phaseInputExt )
import Config
import CmdLineParser
import Constants        ( mAX_CONTEXT_REDUCTION_DEPTH )
import Panic
import Util
import Maybes           ( orElse )
import SrcLoc
import FastString
import Outputable
#ifdef GHCI
import Foreign.C        ( CInt(..) )
#endif
import {-# SOURCE #-} ErrUtils ( Severity(..), Message, mkLocMessage )

#ifdef GHCI
import System.IO.Unsafe ( unsafePerformIO )
#endif
import Data.IORef
import Control.Monad    ( when )

import Data.Char
import Data.List
import Data.Map (Map)
import qualified Data.Map as Map
import Data.Set (Set)
import qualified Data.Set as Set
import System.FilePath
import System.IO        ( stderr, hPutChar )

-- -----------------------------------------------------------------------------
-- DynFlags

-- | Enumerates the simple on-or-off dynamic flags
data DynFlag

   -- debugging flags
   = Opt_D_dump_cmm
   | Opt_D_dump_raw_cmm
   | Opt_D_dump_cmmz
   | Opt_D_dump_cmmz_pretty
   -- All of the cmmz subflags (there are a lot!)  Automatically
   -- enabled if you run -ddump-cmmz
   | Opt_D_dump_cmmz_cbe
   | Opt_D_dump_cmmz_proc
   | Opt_D_dump_cmmz_spills
   | Opt_D_dump_cmmz_rewrite
   | Opt_D_dump_cmmz_dead
   | Opt_D_dump_cmmz_stub
   | Opt_D_dump_cmmz_sp
   | Opt_D_dump_cmmz_procmap
   | Opt_D_dump_cmmz_split
   | Opt_D_dump_cmmz_lower
   | Opt_D_dump_cmmz_info
   | Opt_D_dump_cmmz_cafs
   -- end cmmz subflags
   | Opt_D_dump_cps_cmm
   | Opt_D_dump_cvt_cmm
   | Opt_D_dump_asm
   | Opt_D_dump_asm_native
   | Opt_D_dump_asm_liveness
   | Opt_D_dump_asm_coalesce
   | Opt_D_dump_asm_regalloc
   | Opt_D_dump_asm_regalloc_stages
   | Opt_D_dump_asm_conflicts
   | Opt_D_dump_asm_stats
   | Opt_D_dump_asm_expanded
   | Opt_D_dump_llvm
   | Opt_D_dump_core_stats
   | Opt_D_dump_cpranal
   | Opt_D_dump_deriv
   | Opt_D_dump_ds
   | Opt_D_dump_flatC
   | Opt_D_dump_foreign
   | Opt_D_dump_inlinings
   | Opt_D_dump_rule_firings
   | Opt_D_dump_rule_rewrites
   | Opt_D_dump_occur_anal
   | Opt_D_dump_parsed
   | Opt_D_dump_rn
   | Opt_D_dump_core_pipeline -- TODO FIXME: dump after simplifier stats
   | Opt_D_dump_simpl
   | Opt_D_dump_simpl_iterations
   | Opt_D_dump_simpl_phases
   | Opt_D_dump_spec
   | Opt_D_dump_prep
   | Opt_D_dump_stg
   | Opt_D_dump_stranal
   | Opt_D_dump_tc
   | Opt_D_dump_types
   | Opt_D_dump_rules
   | Opt_D_dump_cse
   | Opt_D_dump_worker_wrapper
   | Opt_D_dump_rn_trace
   | Opt_D_dump_rn_stats
   | Opt_D_dump_opt_cmm
   | Opt_D_dump_simpl_stats
   | Opt_D_dump_cs_trace -- Constraint solver in type checker
   | Opt_D_dump_tc_trace
   | Opt_D_dump_if_trace
   | Opt_D_dump_vt_trace
   | Opt_D_dump_splices
   | Opt_D_dump_BCOs
   | Opt_D_dump_vect
   | Opt_D_dump_hpc
   | Opt_D_dump_rtti
   | Opt_D_source_stats
   | Opt_D_verbose_core2core
   | Opt_D_verbose_stg2stg
   | Opt_D_dump_hi
   | Opt_D_dump_hi_diffs
   | Opt_D_dump_minimal_imports
   | Opt_D_dump_mod_cycles
   | Opt_D_dump_view_pattern_commoning
   | Opt_D_faststring_stats
   | Opt_DumpToFile                     -- ^ Append dump output to files instead of stdout.
   | Opt_D_no_debug_output
   | Opt_DoCoreLinting
   | Opt_DoStgLinting
   | Opt_DoCmmLinting
   | Opt_DoAsmLinting

   | Opt_WarnIsError                    -- -Werror; makes warnings fatal

   | Opt_PrintExplicitForalls

   -- optimisation opts
   | Opt_Strictness
   | Opt_FullLaziness
   | Opt_FloatIn
   | Opt_Specialise
   | Opt_StaticArgumentTransformation
   | Opt_CSE
   | Opt_LiberateCase
   | Opt_SpecConstr
   | Opt_DoLambdaEtaExpansion
   | Opt_IgnoreAsserts
   | Opt_DoEtaReduction
   | Opt_CaseMerge
   | Opt_UnboxStrictFields
   | Opt_DictsCheap
   | Opt_EnableRewriteRules             -- Apply rewrite rules during simplification
   | Opt_Vectorise
   | Opt_RegsGraph                      -- do graph coloring register allocation
   | Opt_RegsIterative                  -- do iterative coalescing graph coloring register allocation

   -- Interface files
   | Opt_IgnoreInterfacePragmas
   | Opt_OmitInterfacePragmas
   | Opt_ExposeAllUnfoldings

   -- profiling opts
   | Opt_AutoSccsOnAllToplevs
   | Opt_AutoSccsOnExportedToplevs
   | Opt_AutoSccsOnIndividualCafs

   -- misc opts
   | Opt_Pp
   | Opt_ForceRecomp
   | Opt_ExcessPrecision
   | Opt_EagerBlackHoling
   | Opt_ReadUserPackageConf
   | Opt_NoHsMain
   | Opt_SplitObjs
   | Opt_StgStats
   | Opt_HideAllPackages
   | Opt_DistrustAllPackages
   | Opt_PrintBindResult
   | Opt_Haddock
   | Opt_HaddockOptions
   | Opt_Hpc_No_Auto
   | Opt_BreakOnException
   | Opt_BreakOnError
   | Opt_PrintEvldWithShow
   | Opt_PrintBindContents
   | Opt_GenManifest
   | Opt_EmbedManifest
   | Opt_EmitExternalCore
   | Opt_SharedImplib
   | Opt_BuildingCabalPackage
   | Opt_SSE2
   | Opt_SSE4_2
   | Opt_GhciSandbox
   | Opt_GhciHistory
   | Opt_HelpfulErrors

   -- temporary flags
   | Opt_RunCPS
   | Opt_RunCPSZ
   | Opt_AutoLinkPackages
   | Opt_ImplicitImportQualified
   | Opt_TryNewCodeGen

   -- keeping stuff
   | Opt_KeepHiDiffs
   | Opt_KeepHcFiles
   | Opt_KeepSFiles
   | Opt_KeepTmpFiles
   | Opt_KeepRawTokenStream
   | Opt_KeepLlvmFiles

   -- safe haskell flags
   | Opt_PackageTrust

   deriving (Eq, Show)

data WarningFlag =
     Opt_WarnDuplicateExports
   | Opt_WarnHiShadows
   | Opt_WarnImplicitPrelude
   | Opt_WarnIncompletePatterns
   | Opt_WarnIncompleteUniPatterns
   | Opt_WarnIncompletePatternsRecUpd
   | Opt_WarnMissingFields
   | Opt_WarnMissingImportList
   | Opt_WarnMissingMethods
   | Opt_WarnMissingSigs
   | Opt_WarnMissingLocalSigs
   | Opt_WarnNameShadowing
   | Opt_WarnOverlappingPatterns
   | Opt_WarnTypeDefaults
   | Opt_WarnMonomorphism
   | Opt_WarnUnusedBinds
   | Opt_WarnUnusedImports
   | Opt_WarnUnusedMatches
   | Opt_WarnWarningsDeprecations
   | Opt_WarnDeprecatedFlags
   | Opt_WarnDodgyExports
   | Opt_WarnDodgyImports
   | Opt_WarnOrphans
   | Opt_WarnAutoOrphans
   | Opt_WarnIdentities
   | Opt_WarnTabs
   | Opt_WarnUnrecognisedPragmas
   | Opt_WarnDodgyForeignImports
   | Opt_WarnLazyUnliftedBindings
   | Opt_WarnUnusedDoBind
   | Opt_WarnWrongDoBind
   | Opt_WarnAlternativeLayoutRuleTransitional
   deriving (Eq, Show)

data Language = Haskell98 | Haskell2010

-- | The various Safe Haskell modes
data SafeHaskellMode
   = Sf_None
   | Sf_Unsafe
   | Sf_Trustworthy
   | Sf_Safe
   | Sf_SafeInfered
   deriving (Eq)

instance Outputable SafeHaskellMode where
    ppr Sf_None        = ptext $ sLit "None"
    ppr Sf_Unsafe      = ptext $ sLit "Unsafe"
    ppr Sf_Trustworthy = ptext $ sLit "Trustworthy"
    ppr Sf_Safe        = ptext $ sLit "Safe"
    ppr Sf_SafeInfered = ptext $ sLit "Safe-Infered"

data ExtensionFlag
   = Opt_Cpp
   | Opt_OverlappingInstances
   | Opt_UndecidableInstances
   | Opt_IncoherentInstances
   | Opt_MonomorphismRestriction
   | Opt_MonoPatBinds
   | Opt_MonoLocalBinds
   | Opt_RelaxedPolyRec           -- Deprecated
   | Opt_ExtendedDefaultRules     -- Use GHC's extended rules for defaulting
   | Opt_ForeignFunctionInterface
   | Opt_UnliftedFFITypes
   | Opt_InterruptibleFFI
   | Opt_GHCForeignImportPrim
   | Opt_ParallelArrays           -- Syntactic support for parallel arrays
   | Opt_Arrows                   -- Arrow-notation syntax
   | Opt_TemplateHaskell
   | Opt_QuasiQuotes
   | Opt_ImplicitParams
   | Opt_ImplicitPrelude
   | Opt_ScopedTypeVariables
   | Opt_UnboxedTuples
   | Opt_BangPatterns
   | Opt_TypeFamilies
   | Opt_OverloadedStrings
   | Opt_DisambiguateRecordFields
   | Opt_RecordWildCards
   | Opt_RecordPuns
   | Opt_ViewPatterns
   | Opt_GADTs
   | Opt_GADTSyntax
   | Opt_NPlusKPatterns
   | Opt_DoAndIfThenElse
   | Opt_RebindableSyntax
   | Opt_ConstraintKinds

   | Opt_StandaloneDeriving
   | Opt_DeriveDataTypeable
   | Opt_DeriveFunctor
   | Opt_DeriveTraversable
   | Opt_DeriveFoldable
   | Opt_DeriveGeneric            -- Allow deriving Generic/1
   | Opt_DefaultSignatures        -- Allow extra signatures for defmeths

   | Opt_TypeSynonymInstances
   | Opt_FlexibleContexts
   | Opt_FlexibleInstances
   | Opt_ConstrainedClassMethods
   | Opt_MultiParamTypeClasses
   | Opt_FunctionalDependencies
   | Opt_UnicodeSyntax
   | Opt_PolymorphicComponents
   | Opt_ExistentialQuantification
   | Opt_MagicHash
   | Opt_EmptyDataDecls
   | Opt_KindSignatures
   | Opt_ParallelListComp
   | Opt_TransformListComp
   | Opt_MonadComprehensions
   | Opt_GeneralizedNewtypeDeriving
   | Opt_RecursiveDo
   | Opt_DoRec
   | Opt_PostfixOperators
   | Opt_TupleSections
   | Opt_PatternGuards
   | Opt_LiberalTypeSynonyms
   | Opt_Rank2Types
   | Opt_RankNTypes
   | Opt_ImpredicativeTypes
   | Opt_TypeOperators
   | Opt_PackageImports
   | Opt_ExplicitForAll
   | Opt_AlternativeLayoutRule
   | Opt_AlternativeLayoutRuleTransitional
   | Opt_DatatypeContexts
   | Opt_NondecreasingIndentation
   | Opt_RelaxedLayout
   | Opt_TraditionalRecordSyntax
   deriving (Eq, Show)

-- | Contains not only a collection of 'DynFlag's but also a plethora of
-- information relating to the compilation of a single file or GHC session
data DynFlags = DynFlags {
  ghcMode               :: GhcMode,
  ghcLink               :: GhcLink,
  hscTarget             :: HscTarget,
  hscOutName            :: String,      -- ^ Name of the output file
  extCoreName           :: String,      -- ^ Name of the .hcr output file
  verbosity             :: Int,         -- ^ Verbosity level: see Note [Verbosity levels]
  optLevel              :: Int,         -- ^ Optimisation level
  simplPhases           :: Int,         -- ^ Number of simplifier phases
  maxSimplIterations    :: Int,         -- ^ Max simplifier iterations
  shouldDumpSimplPhase  :: Maybe String,
  ruleCheck             :: Maybe String,
  strictnessBefore      :: [String],    -- ^ Additional demand analysis

  simplTickFactor       :: Int,         -- ^ Multiplier for simplifier ticks
  specConstrThreshold   :: Maybe Int,   -- ^ Threshold for SpecConstr
  specConstrCount       :: Maybe Int,   -- ^ Max number of specialisations for any one function
  liberateCaseThreshold :: Maybe Int,   -- ^ Threshold for LiberateCase
  floatLamArgs          :: Maybe Int,   -- ^ Arg count for lambda floating
                                        --   See CoreMonad.FloatOutSwitches

  cmdlineHcIncludes     :: [String],    -- ^ @\-\#includes@
  importPaths           :: [FilePath],
  mainModIs             :: Module,
  mainFunIs             :: Maybe String,
  ctxtStkDepth          :: Int,         -- ^ Typechecker context stack depth

  dphBackend            :: DPHBackend,

  thisPackage           :: PackageId,   -- ^ name of package currently being compiled

  -- ways
  ways                  :: [Way],       -- ^ Way flags from the command line
  buildTag              :: String,      -- ^ The global \"way\" (e.g. \"p\" for prof)
  rtsBuildTag           :: String,      -- ^ The RTS \"way\"

  -- For object splitting
  splitInfo             :: Maybe (String,Int),

  -- paths etc.
  objectDir             :: Maybe String,
  dylibInstallName      :: Maybe String,
  hiDir                 :: Maybe String,
  stubDir               :: Maybe String,

  objectSuf             :: String,
  hcSuf                 :: String,
  hiSuf                 :: String,

  outputFile            :: Maybe String,
  outputHi              :: Maybe String,
  dynLibLoader          :: DynLibLoader,

  -- | This is set by 'DriverPipeline.runPipeline' based on where
  --    its output is going.
  dumpPrefix            :: Maybe FilePath,

  -- | Override the 'dumpPrefix' set by 'DriverPipeline.runPipeline'.
  --    Set by @-ddump-file-prefix@
  dumpPrefixForce       :: Maybe FilePath,

  includePaths          :: [String],
  libraryPaths          :: [String],
  frameworkPaths        :: [String],    -- used on darwin only
  cmdlineFrameworks     :: [String],    -- ditto

  rtsOpts               :: Maybe String,
  rtsOptsEnabled        :: RtsOptsEnabled,

  hpcDir                :: String,      -- ^ Path to store the .mix files

  -- Plugins
  pluginModNames        :: [ModuleName],
  pluginModNameOpts     :: [(ModuleName,String)],

  settings              :: Settings,

  --  For ghc -M
  depMakefile           :: FilePath,
  depIncludePkgDeps     :: Bool,
  depExcludeMods        :: [ModuleName],
  depSuffixes           :: [String],

  --  Package flags
  extraPkgConfs         :: [FilePath],
        -- ^ The @-package-conf@ flags given on the command line, in the order
        -- they appeared.

  packageFlags          :: [PackageFlag],
        -- ^ The @-package@ and @-hide-package@ flags from the command-line

  -- Package state
  -- NB. do not modify this field, it is calculated by
  -- Packages.initPackages and Packages.updatePackages.
  pkgDatabase           :: Maybe [PackageConfig],
  pkgState              :: PackageState,

  -- Temporary files
  -- These have to be IORefs, because the defaultCleanupHandler needs to
  -- know what to clean when an exception happens
  filesToClean          :: IORef [FilePath],
  dirsToClean           :: IORef (Map FilePath FilePath),

  -- Names of files which were generated from -ddump-to-file; used to
  -- track which ones we need to truncate because it's our first run
  -- through
  generatedDumps        :: IORef (Set FilePath),

  -- hsc dynamic flags
  flags                 :: [DynFlag],
  warningFlags          :: [WarningFlag],
  -- Don't change this without updating extensionFlags:
  language              :: Maybe Language,
  -- | Safe Haskell mode
  safeHaskell           :: SafeHaskellMode,
  -- We store the location of where template haskell and newtype deriving were
  -- turned on so we can produce accurate error messages when Safe Haskell turns
  -- them off.
  thOnLoc               :: SrcSpan,
  newDerivOnLoc         :: SrcSpan,
  -- Don't change this without updating extensionFlags:
  extensions            :: [OnOff ExtensionFlag],
  -- extensionFlags should always be equal to
  --     flattenExtensionFlags language extensions
  extensionFlags        :: [ExtensionFlag],

  -- | Message output action: use "ErrUtils" instead of this if you can
  log_action            :: LogAction,

  haddockOptions :: Maybe String
 }

data Settings = Settings {
  sTargetPlatform        :: Platform,    -- Filled in by SysTools
  sGhcUsagePath          :: FilePath,    -- Filled in by SysTools
  sGhciUsagePath         :: FilePath,    -- ditto
  sTopDir                :: FilePath,
  sTmpDir                :: String,      -- no trailing '/'
  -- You shouldn't need to look things up in rawSettings directly.
  -- They should have their own fields instead.
  sRawSettings           :: [(String, String)],
  sExtraGccViaCFlags     :: [String],
  sSystemPackageConfig   :: FilePath,
  -- commands for particular phases
  sPgm_L                 :: String,
  sPgm_P                 :: (String,[Option]),
  sPgm_F                 :: String,
  sPgm_c                 :: (String,[Option]),
  sPgm_s                 :: (String,[Option]),
  sPgm_a                 :: (String,[Option]),
  sPgm_l                 :: (String,[Option]),
  sPgm_dll               :: (String,[Option]),
  sPgm_T                 :: String,
  sPgm_sysman            :: String,
  sPgm_windres           :: String,
  sPgm_lo                :: (String,[Option]), -- LLVM: opt llvm optimiser
  sPgm_lc                :: (String,[Option]), -- LLVM: llc static compiler
  -- options for particular phases
  sOpt_L                 :: [String],
  sOpt_P                 :: [String],
  sOpt_F                 :: [String],
  sOpt_c                 :: [String],
  sOpt_a                 :: [String],
  sOpt_l                 :: [String],
  sOpt_windres           :: [String],
  sOpt_lo                :: [String], -- LLVM: llvm optimiser
  sOpt_lc                :: [String]  -- LLVM: llc static compiler

 }

targetPlatform :: DynFlags -> Platform
targetPlatform dflags = sTargetPlatform (settings dflags)

ghcUsagePath          :: DynFlags -> FilePath
ghcUsagePath dflags = sGhcUsagePath (settings dflags)
ghciUsagePath         :: DynFlags -> FilePath
ghciUsagePath dflags = sGhciUsagePath (settings dflags)
topDir                :: DynFlags -> FilePath
topDir dflags = sTopDir (settings dflags)
tmpDir                :: DynFlags -> String
tmpDir dflags = sTmpDir (settings dflags)
rawSettings           :: DynFlags -> [(String, String)]
rawSettings dflags = sRawSettings (settings dflags)
extraGccViaCFlags     :: DynFlags -> [String]
extraGccViaCFlags dflags = sExtraGccViaCFlags (settings dflags)
systemPackageConfig   :: DynFlags -> FilePath
systemPackageConfig dflags = sSystemPackageConfig (settings dflags)
pgm_L                 :: DynFlags -> String
pgm_L dflags = sPgm_L (settings dflags)
pgm_P                 :: DynFlags -> (String,[Option])
pgm_P dflags = sPgm_P (settings dflags)
pgm_F                 :: DynFlags -> String
pgm_F dflags = sPgm_F (settings dflags)
pgm_c                 :: DynFlags -> (String,[Option])
pgm_c dflags = sPgm_c (settings dflags)
pgm_s                 :: DynFlags -> (String,[Option])
pgm_s dflags = sPgm_s (settings dflags)
pgm_a                 :: DynFlags -> (String,[Option])
pgm_a dflags = sPgm_a (settings dflags)
pgm_l                 :: DynFlags -> (String,[Option])
pgm_l dflags = sPgm_l (settings dflags)
pgm_dll               :: DynFlags -> (String,[Option])
pgm_dll dflags = sPgm_dll (settings dflags)
pgm_T                 :: DynFlags -> String
pgm_T dflags = sPgm_T (settings dflags)
pgm_sysman            :: DynFlags -> String
pgm_sysman dflags = sPgm_sysman (settings dflags)
pgm_windres           :: DynFlags -> String
pgm_windres dflags = sPgm_windres (settings dflags)
pgm_lo                :: DynFlags -> (String,[Option])
pgm_lo dflags = sPgm_lo (settings dflags)
pgm_lc                :: DynFlags -> (String,[Option])
pgm_lc dflags = sPgm_lc (settings dflags)
opt_L                 :: DynFlags -> [String]
opt_L dflags = sOpt_L (settings dflags)
opt_P                 :: DynFlags -> [String]
opt_P dflags = sOpt_P (settings dflags)
opt_F                 :: DynFlags -> [String]
opt_F dflags = sOpt_F (settings dflags)
opt_c                 :: DynFlags -> [String]
opt_c dflags = sOpt_c (settings dflags)
opt_a                 :: DynFlags -> [String]
opt_a dflags = sOpt_a (settings dflags)
opt_l                 :: DynFlags -> [String]
opt_l dflags = sOpt_l (settings dflags)
opt_windres           :: DynFlags -> [String]
opt_windres dflags = sOpt_windres (settings dflags)
opt_lo                :: DynFlags -> [String]
opt_lo dflags = sOpt_lo (settings dflags)
opt_lc                :: DynFlags -> [String]
opt_lc dflags = sOpt_lc (settings dflags)

wayNames :: DynFlags -> [WayName]
wayNames = map wayName . ways

-- | The target code type of the compilation (if any).
--
-- Whenever you change the target, also make sure to set 'ghcLink' to
-- something sensible.
--
-- 'HscNothing' can be used to avoid generating any output, however, note
-- that:
--
--  * This will not run the desugaring step, thus no warnings generated in
--    this step will be output.  In particular, this includes warnings related
--    to pattern matching.  You can run the desugarer manually using
--    'GHC.desugarModule'.
--
--  * If a program uses Template Haskell the typechecker may try to run code
--    from an imported module.  This will fail if no code has been generated
--    for this module.  You can use 'GHC.needsTemplateHaskell' to detect
--    whether this might be the case and choose to either switch to a
--    different target or avoid typechecking such modules.  (The latter may
--    preferable for security reasons.)
--
data HscTarget
  = HscC           -- ^ Generate C code.
  | HscAsm         -- ^ Generate assembly using the native code generator.
  | HscLlvm        -- ^ Generate assembly using the llvm code generator.
  | HscInterpreted -- ^ Generate bytecode.  (Requires 'LinkInMemory')
  | HscNothing     -- ^ Don't generate any code.  See notes above.
  deriving (Eq, Show)

showHscTargetFlag :: HscTarget -> String
showHscTargetFlag HscC           = "-fvia-c"
showHscTargetFlag HscAsm         = "-fasm"
showHscTargetFlag HscLlvm        = "-fllvm"
showHscTargetFlag HscInterpreted = "-fbyte-code"
showHscTargetFlag HscNothing     = "-fno-code"

-- | Will this target result in an object file on the disk?
isObjectTarget :: HscTarget -> Bool
isObjectTarget HscC     = True
isObjectTarget HscAsm   = True
isObjectTarget HscLlvm  = True
isObjectTarget _        = False

-- | The 'GhcMode' tells us whether we're doing multi-module
-- compilation (controlled via the "GHC" API) or one-shot
-- (single-module) compilation.  This makes a difference primarily to
-- the "Finder": in one-shot mode we look for interface files for
-- imported modules, but in multi-module mode we look for source files
-- in order to check whether they need to be recompiled.
data GhcMode
  = CompManager         -- ^ @\-\-make@, GHCi, etc.
  | OneShot             -- ^ @ghc -c Foo.hs@
  | MkDepend            -- ^ @ghc -M@, see "Finder" for why we need this
  deriving Eq

instance Outputable GhcMode where
  ppr CompManager = ptext (sLit "CompManager")
  ppr OneShot     = ptext (sLit "OneShot")
  ppr MkDepend    = ptext (sLit "MkDepend")

isOneShot :: GhcMode -> Bool
isOneShot OneShot = True
isOneShot _other  = False

-- | What to do in the link step, if there is one.
data GhcLink
  = NoLink              -- ^ Don't link at all
  | LinkBinary          -- ^ Link object code into a binary
  | LinkInMemory        -- ^ Use the in-memory dynamic linker (works for both
                        --   bytecode and object code).
  | LinkDynLib          -- ^ Link objects into a dynamic lib (DLL on Windows, DSO on ELF platforms)
  deriving (Eq, Show)

isNoLink :: GhcLink -> Bool
isNoLink NoLink = True
isNoLink _      = False

-- Is it worth evaluating this Bool and caching it in the DynFlags value
-- during initDynFlags?
doingTickyProfiling :: DynFlags -> Bool
doingTickyProfiling _ = opt_Ticky
  -- XXX -ticky is a static flag, because it implies -debug which is also
  -- static.  If the way flags were made dynamic, we could fix this.

data PackageFlag
  = ExposePackage   String
  | ExposePackageId String
  | HidePackage     String
  | IgnorePackage   String
  | TrustPackage    String
  | DistrustPackage String
  deriving Eq

defaultHscTarget :: HscTarget
defaultHscTarget = defaultObjectTarget

-- | The 'HscTarget' value corresponding to the default way to create
-- object files on the current platform.
defaultObjectTarget :: HscTarget
defaultObjectTarget
  | cGhcUnregisterised    == "YES"      =  HscC
  | cGhcWithNativeCodeGen == "YES"      =  HscAsm
  | otherwise                           =  HscLlvm

data DynLibLoader
  = Deployable
  | SystemDependent
  deriving Eq

data RtsOptsEnabled = RtsOptsNone | RtsOptsSafeOnly | RtsOptsAll
  deriving (Show)

-- | Used by 'GHC.newSession' to partially initialize a new 'DynFlags' value
initDynFlags :: DynFlags -> IO DynFlags
initDynFlags dflags = do
 -- someday these will be dynamic flags
 ways <- readIORef v_Ways
 refFilesToClean <- newIORef []
 refDirsToClean <- newIORef Map.empty
 refGeneratedDumps <- newIORef Set.empty
 return dflags{
        ways            = ways,
        buildTag        = mkBuildTag (filter (not . wayRTSOnly) ways),
        rtsBuildTag     = mkBuildTag ways,
        filesToClean    = refFilesToClean,
        dirsToClean     = refDirsToClean,
        generatedDumps   = refGeneratedDumps
        }

-- | The normal 'DynFlags'. Note that they is not suitable for use in this form
-- and must be fully initialized by 'GHC.newSession' first.
defaultDynFlags :: Settings -> DynFlags
defaultDynFlags mySettings =
     DynFlags {
        ghcMode                 = CompManager,
        ghcLink                 = LinkBinary,
        hscTarget               = defaultHscTarget,
        hscOutName              = "",
        extCoreName             = "",
        verbosity               = 0,
        optLevel                = 0,
        simplPhases             = 2,
        maxSimplIterations      = 4,
        shouldDumpSimplPhase    = Nothing,
        ruleCheck               = Nothing,
        simplTickFactor         = 100,
        specConstrThreshold     = Just 2000,
        specConstrCount         = Just 3,
        liberateCaseThreshold   = Just 2000,
        floatLamArgs            = Just 0, -- Default: float only if no fvs
        strictnessBefore        = [],

        cmdlineHcIncludes       = [],
        importPaths             = ["."],
        mainModIs               = mAIN,
        mainFunIs               = Nothing,
        ctxtStkDepth            = mAX_CONTEXT_REDUCTION_DEPTH,

        dphBackend              = DPHNone,

        thisPackage             = mainPackageId,

        objectDir               = Nothing,
        dylibInstallName        = Nothing,
        hiDir                   = Nothing,
        stubDir                 = Nothing,

        objectSuf               = phaseInputExt StopLn,
        hcSuf                   = phaseInputExt HCc,
        hiSuf                   = "hi",

        pluginModNames          = [],
        pluginModNameOpts       = [],

        outputFile              = Nothing,
        outputHi                = Nothing,
        dynLibLoader            = SystemDependent,
        dumpPrefix              = Nothing,
        dumpPrefixForce         = Nothing,
        includePaths            = [],
        libraryPaths            = [],
        frameworkPaths          = [],
        cmdlineFrameworks       = [],
        rtsOpts                 = Nothing,
        rtsOptsEnabled          = RtsOptsSafeOnly,

        hpcDir                  = ".hpc",

        extraPkgConfs           = [],
        packageFlags            = [],
        pkgDatabase             = Nothing,
        pkgState                = panic "no package state yet: call GHC.setSessionDynFlags",
        ways                    = panic "defaultDynFlags: No ways",
        buildTag                = panic "defaultDynFlags: No buildTag",
        rtsBuildTag             = panic "defaultDynFlags: No rtsBuildTag",
        splitInfo               = Nothing,
        settings                = mySettings,
        -- ghc -M values
        depMakefile       = "Makefile",
        depIncludePkgDeps = False,
        depExcludeMods    = [],
        depSuffixes       = [],
        -- end of ghc -M values
        filesToClean   = panic "defaultDynFlags: No filesToClean",
        dirsToClean    = panic "defaultDynFlags: No dirsToClean",
        generatedDumps = panic "defaultDynFlags: No generatedDumps",
        haddockOptions = Nothing,
        flags = defaultFlags,
        warningFlags = standardWarnings,
        language = Nothing,
        safeHaskell = Sf_SafeInfered,
        thOnLoc = noSrcSpan,
        newDerivOnLoc = noSrcSpan,
        extensions = [],
        extensionFlags = flattenExtensionFlags Nothing [],
        log_action = defaultLogAction
      }

type LogAction = Severity -> SrcSpan -> PprStyle -> Message -> IO ()

defaultLogAction :: LogAction
defaultLogAction severity srcSpan style msg
 = case severity of
   SevOutput -> printSDoc msg style
   SevInfo   -> printErrs msg style
   SevFatal  -> printErrs msg style
   _         -> do hPutChar stderr '\n'
                   printErrs (mkLocMessage srcSpan msg) style
                   -- careful (#2302): printErrs prints in UTF-8, whereas
                   -- converting to string first and using hPutStr would
                   -- just emit the low 8 bits of each unicode char.

{-
Note [Verbosity levels]
~~~~~~~~~~~~~~~~~~~~~~~
    0   |   print errors & warnings only
    1   |   minimal verbosity: print "compiling M ... done." for each module.
    2   |   equivalent to -dshow-passes
    3   |   equivalent to existing "ghc -v"
    4   |   "ghc -v -ddump-most"
    5   |   "ghc -v -ddump-all"
-}

data OnOff a = On a
             | Off a

-- OnOffs accumulate in reverse order, so we use foldr in order to
-- process them in the right order
flattenExtensionFlags :: Maybe Language -> [OnOff ExtensionFlag]
                      -> [ExtensionFlag]
flattenExtensionFlags ml = foldr f defaultExtensionFlags
    where f (On f)  flags = f : delete f flags
          f (Off f) flags =     delete f flags
          defaultExtensionFlags = languageExtensions ml

languageExtensions :: Maybe Language -> [ExtensionFlag]

languageExtensions Nothing
    -- Nothing => the default case
    = Opt_NondecreasingIndentation -- This has been on by default for some time
    : delete Opt_DatatypeContexts  -- The Haskell' committee decided to
                                   -- remove datatype contexts from the
                                   -- language:
   -- http://www.haskell.org/pipermail/haskell-prime/2011-January/003335.html
      (languageExtensions (Just Haskell2010))

   -- NB: MonoPatBinds is no longer the default

languageExtensions (Just Haskell98)
    = [Opt_ImplicitPrelude,
       Opt_MonomorphismRestriction,
       Opt_NPlusKPatterns,
       Opt_DatatypeContexts,
       Opt_TraditionalRecordSyntax,
       Opt_NondecreasingIndentation
           -- strictly speaking non-standard, but we always had this
           -- on implicitly before the option was added in 7.1, and
           -- turning it off breaks code, so we're keeping it on for
           -- backwards compatibility.  Cabal uses -XHaskell98 by
           -- default unless you specify another language.
      ]

languageExtensions (Just Haskell2010)
    = [Opt_ImplicitPrelude,
       Opt_MonomorphismRestriction,
       Opt_DatatypeContexts,
       Opt_TraditionalRecordSyntax,
       Opt_EmptyDataDecls,
       Opt_ForeignFunctionInterface,
       Opt_PatternGuards,
       Opt_DoAndIfThenElse,
       Opt_RelaxedPolyRec]

-- | Test whether a 'DynFlag' is set
dopt :: DynFlag -> DynFlags -> Bool
dopt f dflags  = f `elem` (flags dflags)

-- | Set a 'DynFlag'
dopt_set :: DynFlags -> DynFlag -> DynFlags
dopt_set dfs f = dfs{ flags = f : flags dfs }

-- | Unset a 'DynFlag'
dopt_unset :: DynFlags -> DynFlag -> DynFlags
dopt_unset dfs f = dfs{ flags = filter (/= f) (flags dfs) }

-- | Test whether a 'WarningFlag' is set
wopt :: WarningFlag -> DynFlags -> Bool
wopt f dflags  = f `elem` (warningFlags dflags)

-- | Set a 'WarningFlag'
wopt_set :: DynFlags -> WarningFlag -> DynFlags
wopt_set dfs f = dfs{ warningFlags = f : warningFlags dfs }

-- | Unset a 'WarningFlag'
wopt_unset :: DynFlags -> WarningFlag -> DynFlags
wopt_unset dfs f = dfs{ warningFlags = filter (/= f) (warningFlags dfs) }

-- | Test whether a 'ExtensionFlag' is set
xopt :: ExtensionFlag -> DynFlags -> Bool
xopt f dflags = f `elem` extensionFlags dflags

-- | Set a 'ExtensionFlag'
xopt_set :: DynFlags -> ExtensionFlag -> DynFlags
xopt_set dfs f
    = let onoffs = On f : extensions dfs
      in dfs { extensions = onoffs,
               extensionFlags = flattenExtensionFlags (language dfs) onoffs }

-- | Unset a 'ExtensionFlag'
xopt_unset :: DynFlags -> ExtensionFlag -> DynFlags
xopt_unset dfs f
    = let onoffs = Off f : extensions dfs
      in dfs { extensions = onoffs,
               extensionFlags = flattenExtensionFlags (language dfs) onoffs }

-- | Set the Haskell language standard to use
setLanguage :: Language -> DynP ()
setLanguage l = upd f
    where f dfs = let mLang = Just l
                      oneoffs = extensions dfs
                  in dfs {
                         language = mLang,
                         extensionFlags = flattenExtensionFlags mLang oneoffs
                     }

-- | Some modules have dependencies on others through the DynFlags rather than textual imports
dynFlagDependencies :: DynFlags -> [ModuleName]
dynFlagDependencies = pluginModNames

-- | Is the -fpackage-trust mode on
packageTrustOn :: DynFlags -> Bool
packageTrustOn = dopt Opt_PackageTrust

-- | Is the Safe Haskell safe language in use
safeLanguageOn :: DynFlags -> Bool
safeLanguageOn dflags = safeHaskell dflags == Sf_Safe

-- | Test if Safe Imports are on in some form
safeImportsOn :: DynFlags -> Bool
safeImportsOn dflags = safeHaskell dflags == Sf_Unsafe ||
                       safeHaskell dflags == Sf_Trustworthy ||
                       safeHaskell dflags == Sf_Safe

-- | Set a 'Safe Haskell' flag
setSafeHaskell :: SafeHaskellMode -> DynP ()
setSafeHaskell s = updM f
    where f dfs = do
              let sf = safeHaskell dfs
              safeM <- combineSafeFlags sf s
              return $ dfs { safeHaskell = safeM }

-- | Are all direct imports required to be safe for this Safe Haskell mode?
-- Direct imports are when the code explicitly imports a module
safeDirectImpsReq :: DynFlags -> Bool
safeDirectImpsReq = safeLanguageOn

-- | Are all implicit imports required to be safe for this Safe Haskell mode?
-- Implicit imports are things in the prelude. e.g System.IO when print is used.
safeImplicitImpsReq :: DynFlags -> Bool
safeImplicitImpsReq = safeLanguageOn

-- | Combine two Safe Haskell modes correctly. Used for dealing with multiple flags.
-- This makes Safe Haskell very much a monoid but for now I prefer this as I don't
-- want to export this functionality from the module but do want to export the
-- type constructors.
combineSafeFlags :: SafeHaskellMode -> SafeHaskellMode -> DynP SafeHaskellMode
combineSafeFlags a b =
    case (a,b) of
        (Sf_None, sf) -> return sf
        (sf, Sf_None) -> return sf

        (Sf_SafeInfered, sf) -> return sf
        (sf, Sf_SafeInfered) -> return sf

        (a,b) | a == b -> return a
              | otherwise -> err

    where err = do
              let s = "Incompatible Safe Haskell flags! (" ++ showPpr a ++ ", " ++ showPpr b ++ ")"
              addErr s
              return $ panic s -- Just for saftey instead of returning say, a

-- | Retrieve the options corresponding to a particular @opt_*@ field in the correct order
getOpts :: DynFlags             -- ^ 'DynFlags' to retrieve the options from
        -> (DynFlags -> [a])    -- ^ Relevant record accessor: one of the @opt_*@ accessors
        -> [a]                  -- ^ Correctly ordered extracted options
getOpts dflags opts = reverse (opts dflags)
        -- We add to the options from the front, so we need to reverse the list

-- | Gets the verbosity flag for the current verbosity level. This is fed to
-- other tools, so GHC-specific verbosity flags like @-ddump-most@ are not included
getVerbFlags :: DynFlags -> [String]
getVerbFlags dflags
  | verbosity dflags >= 4 = ["-v"]
  | otherwise             = []

setObjectDir, setHiDir, setStubDir, setOutputDir, setDylibInstallName,
         setObjectSuf, setHiSuf, setHcSuf, parseDynLibLoaderMode,
         setPgmP, addOptl, addOptP,
         addCmdlineFramework, addHaddockOpts
   :: String -> DynFlags -> DynFlags
setOutputFile, setOutputHi, setDumpPrefixForce
   :: Maybe String -> DynFlags -> DynFlags

setObjectDir  f d = d{ objectDir  = Just f}
setHiDir      f d = d{ hiDir      = Just f}
setStubDir    f d = d{ stubDir    = Just f, includePaths = f : includePaths d }
  -- -stubdir D adds an implicit -I D, so that gcc can find the _stub.h file
  -- \#included from the .hc file when compiling via C (i.e. unregisterised
  -- builds).
setOutputDir  f = setObjectDir f . setHiDir f . setStubDir f
setDylibInstallName  f d = d{ dylibInstallName = Just f}

setObjectSuf  f d = d{ objectSuf  = f}
setHiSuf      f d = d{ hiSuf      = f}
setHcSuf      f d = d{ hcSuf      = f}

setOutputFile f d = d{ outputFile = f}
setOutputHi   f d = d{ outputHi   = f}

addPluginModuleName :: String -> DynFlags -> DynFlags
addPluginModuleName name d = d { pluginModNames = (mkModuleName name) : (pluginModNames d) }

addPluginModuleNameOption :: String -> DynFlags -> DynFlags
addPluginModuleNameOption optflag d = d { pluginModNameOpts = (mkModuleName m, option) : (pluginModNameOpts d) }
  where (m, rest) = break (== ':') optflag
        option = case rest of
          [] -> "" -- should probably signal an error
          (_:plug_opt) -> plug_opt -- ignore the ':' from break

parseDynLibLoaderMode f d =
 case splitAt 8 f of
   ("deploy", "")       -> d{ dynLibLoader = Deployable }
   ("sysdep", "")       -> d{ dynLibLoader = SystemDependent }
   _                    -> ghcError (CmdLineError ("Unknown dynlib loader: " ++ f))

setDumpPrefixForce f d = d { dumpPrefixForce = f}

-- XXX HACK: Prelude> words "'does not' work" ===> ["'does","not'","work"]
-- Config.hs should really use Option.
setPgmP   f = let (pgm:args) = words f in alterSettings (\s -> s { sPgm_P   = (pgm, map Option args)})
addOptl   f = alterSettings (\s -> s { sOpt_l   = f : sOpt_l s})
addOptP   f = alterSettings (\s -> s { sOpt_P   = f : sOpt_P s})


setDepMakefile :: FilePath -> DynFlags -> DynFlags
setDepMakefile f d = d { depMakefile = deOptDep f }

setDepIncludePkgDeps :: Bool -> DynFlags -> DynFlags
setDepIncludePkgDeps b d = d { depIncludePkgDeps = b }

addDepExcludeMod :: String -> DynFlags -> DynFlags
addDepExcludeMod m d
    = d { depExcludeMods = mkModuleName (deOptDep m) : depExcludeMods d }

addDepSuffix :: FilePath -> DynFlags -> DynFlags
addDepSuffix s d = d { depSuffixes = deOptDep s : depSuffixes d }

-- XXX Legacy code:
-- We used to use "-optdep-flag -optdeparg", so for legacy applications
-- we need to strip the "-optdep" off of the arg
deOptDep :: String -> String
deOptDep x = case stripPrefix "-optdep" x of
             Just rest -> rest
             Nothing -> x

addCmdlineFramework f d = d{ cmdlineFrameworks = f : cmdlineFrameworks d}

addHaddockOpts f d = d{ haddockOptions = Just f}

-- -----------------------------------------------------------------------------
-- Command-line options

-- | When invoking external tools as part of the compilation pipeline, we
-- pass these a sequence of options on the command-line. Rather than
-- just using a list of Strings, we use a type that allows us to distinguish
-- between filepaths and 'other stuff'. The reason for this is that
-- this type gives us a handle on transforming filenames, and filenames only,
-- to whatever format they're expected to be on a particular platform.
data Option
 = FileOption -- an entry that _contains_ filename(s) / filepaths.
              String  -- a non-filepath prefix that shouldn't be
                      -- transformed (e.g., "/out=")
              String  -- the filepath/filename portion
 | Option     String
 deriving ( Eq )

showOpt :: Option -> String
showOpt (FileOption pre f) = pre ++ f
showOpt (Option s)  = s

-----------------------------------------------------------------------------
-- Setting the optimisation level

updOptLevel :: Int -> DynFlags -> DynFlags
-- ^ Sets the 'DynFlags' to be appropriate to the optimisation level
updOptLevel n dfs
  = dfs2{ optLevel = final_n }
  where
   final_n = max 0 (min 2 n)    -- Clamp to 0 <= n <= 2
   dfs1 = foldr (flip dopt_unset) dfs  remove_dopts
   dfs2 = foldr (flip dopt_set)   dfs1 extra_dopts

   extra_dopts  = [ f | (ns,f) <- optLevelFlags, final_n `elem` ns ]
   remove_dopts = [ f | (ns,f) <- optLevelFlags, final_n `notElem` ns ]

-- -----------------------------------------------------------------------------
-- StgToDo:  abstraction of stg-to-stg passes to run.

data StgToDo
  = StgDoMassageForProfiling  -- should be (next to) last
  -- There's also setStgVarInfo, but its absolute "lastness"
  -- is so critical that it is hardwired in (no flag).
  | D_stg_stats

getStgToDo :: DynFlags -> [StgToDo]
getStgToDo dflags
  = todo2
  where
        stg_stats = dopt Opt_StgStats dflags

        todo1 = if stg_stats then [D_stg_stats] else []

        todo2 | WayProf `elem` wayNames dflags
              = StgDoMassageForProfiling : todo1
              | otherwise
              = todo1

{- **********************************************************************
%*                                                                      *
                DynFlags parser
%*                                                                      *
%********************************************************************* -}

-- -----------------------------------------------------------------------------
-- Parsing the dynamic flags.

-- | Parse dynamic flags from a list of command line arguments.  Returns the
-- the parsed 'DynFlags', the left-over arguments, and a list of warnings.
-- Throws a 'UsageError' if errors occurred during parsing (such as unknown
-- flags or missing arguments).
parseDynamicFlagsCmdLine :: Monad m =>
                     DynFlags -> [Located String]
                  -> m (DynFlags, [Located String], [Located String])
                     -- ^ Updated 'DynFlags', left-over arguments, and
                     -- list of warnings.
parseDynamicFlagsCmdLine dflags args = parseDynamicFlags dflags args True

-- | Like 'parseDynamicFlagsCmdLine' but does not allow the package flags
-- (-package, -hide-package, -ignore-package, -hide-all-packages, -package-conf).
-- Used to parse flags set in a modules pragma.
parseDynamicFilePragma :: Monad m =>
                     DynFlags -> [Located String]
                  -> m (DynFlags, [Located String], [Located String])
                     -- ^ Updated 'DynFlags', left-over arguments, and
                     -- list of warnings.
parseDynamicFilePragma dflags args = parseDynamicFlags dflags args False

parseDynamicFlags :: Monad m =>
                      DynFlags -> [Located String] -> Bool
                  -> m (DynFlags, [Located String], [Located String])
parseDynamicFlags dflags0 args cmdline = do
  -- XXX Legacy support code
  -- We used to accept things like
  --     optdep-f  -optdepdepend
  --     optdep-f  -optdep depend
  --     optdep -f -optdepdepend
  --     optdep -f -optdep depend
  -- but the spaces trip up proper argument handling. So get rid of them.
  let f (L p "-optdep" : L _ x : xs) = (L p ("-optdep" ++ x)) : f xs
      f (x : xs) = x : f xs
      f xs = xs
      args' = f args

      -- Note: -ignore-package (package_flags) must precede -i* (dynamic_flags)
      flag_spec | cmdline   = package_flags ++ dynamic_flags
                | otherwise = dynamic_flags

  let ((leftover, errs, warns), dflags1)
          = runCmdLine (processArgs flag_spec args') dflags0
  when (not (null errs)) $ ghcError $ errorsToGhcException errs

  -- check for disabled flags in safe haskell
  let (dflags2, sh_warns) = if (safeLanguageOn dflags1)
                                then shFlagsDisallowed dflags1
                                else (dflags1, [])

  return (dflags2, leftover, sh_warns ++ warns)

-- | Extensions that can't be enabled at all when compiling in Safe mode
-- checkSafeHaskellFlags :: MonadIO m => DynFlags -> m ()
shFlagsDisallowed :: DynFlags -> (DynFlags, [Located String])
shFlagsDisallowed dflags = foldl check_method (dflags, []) bad_flags
    where
        check_method (df, warns) (str,loc,test,fix)
            | test df   = (fix df, warns ++ safeFailure loc str)
            | otherwise = (df, warns)

        bad_flags = [("-XGeneralizedNewtypeDeriving", newDerivOnLoc dflags,
                         xopt Opt_GeneralizedNewtypeDeriving,
                         flip xopt_unset Opt_GeneralizedNewtypeDeriving),
                     ("-XTemplateHaskell", thOnLoc dflags,
                         xopt Opt_TemplateHaskell,
                         flip xopt_unset Opt_TemplateHaskell)]

        safeFailure loc str = [L loc $ "Warning: " ++ str ++ " is not allowed in"
                                      ++ " Safe Haskell; ignoring " ++ str]


{- **********************************************************************
%*                                                                      *
                DynFlags specifications
%*                                                                      *
%********************************************************************* -}

allFlags :: [String]
allFlags = map ('-':) $
           [ flagName flag | flag <- dynamic_flags, ok (flagOptKind flag) ] ++
           map ("fno-"++) fflags ++
           map ("f"++) fflags ++
           map ("X"++) supportedExtensions
    where ok (PrefixPred _ _) = False
          ok _   = True
          fflags = fflags0 ++ fflags1 ++ fflags2
          fflags0 = [ name | (name, _, _) <- fFlags ]
          fflags1 = [ name | (name, _, _) <- fWarningFlags ]
          fflags2 = [ name | (name, _, _) <- fLangFlags ]

--------------- The main flags themselves ------------------
dynamic_flags :: [Flag (CmdLineP DynFlags)]
dynamic_flags = [
    Flag "n"        (NoArg (addWarn "The -n flag is deprecated and no longer has any effect"))
  , Flag "cpp"      (NoArg (setExtensionFlag Opt_Cpp))
  , Flag "F"        (NoArg (setDynFlag Opt_Pp))
  , Flag "#include"
         (HasArg (\s -> do addCmdlineHCInclude s
                           addWarn "-#include and INCLUDE pragmas are deprecated: They no longer have any effect"))
  , Flag "v"        (OptIntSuffix setVerbosity)

        ------- Specific phases  --------------------------------------------
    -- need to appear before -pgmL to be parsed as LLVM flags.
  , Flag "pgmlo"          (hasArg (\f -> alterSettings (\s -> s { sPgm_lo  = (f,[])})))
  , Flag "pgmlc"          (hasArg (\f -> alterSettings (\s -> s { sPgm_lc  = (f,[])})))
  , Flag "pgmL"           (hasArg (\f -> alterSettings (\s -> s { sPgm_L   = f})))
  , Flag "pgmP"           (hasArg setPgmP)
  , Flag "pgmF"           (hasArg (\f -> alterSettings (\s -> s { sPgm_F   = f})))
  , Flag "pgmc"           (hasArg (\f -> alterSettings (\s -> s { sPgm_c   = (f,[])})))
  , Flag "pgmm"           (HasArg (\_ -> addWarn "The -pgmm flag does nothing; it will be removed in a future GHC release"))
  , Flag "pgms"           (hasArg (\f -> alterSettings (\s -> s { sPgm_s   = (f,[])})))
  , Flag "pgma"           (hasArg (\f -> alterSettings (\s -> s { sPgm_a   = (f,[])})))
  , Flag "pgml"           (hasArg (\f -> alterSettings (\s -> s { sPgm_l   = (f,[])})))
  , Flag "pgmdll"         (hasArg (\f -> alterSettings (\s -> s { sPgm_dll = (f,[])})))
  , Flag "pgmwindres"     (hasArg (\f -> alterSettings (\s -> s { sPgm_windres = f})))

    -- need to appear before -optl/-opta to be parsed as LLVM flags.
  , Flag "optlo"          (hasArg (\f -> alterSettings (\s -> s { sOpt_lo  = f : sOpt_lo s})))
  , Flag "optlc"          (hasArg (\f -> alterSettings (\s -> s { sOpt_lc  = f : sOpt_lc s})))
  , Flag "optL"           (hasArg (\f -> alterSettings (\s -> s { sOpt_L   = f : sOpt_L s})))
  , Flag "optP"           (hasArg addOptP)
  , Flag "optF"           (hasArg (\f -> alterSettings (\s -> s { sOpt_F   = f : sOpt_F s})))
  , Flag "optc"           (hasArg (\f -> alterSettings (\s -> s { sOpt_c   = f : sOpt_c s})))
  , Flag "optm"           (HasArg (\_ -> addWarn "The -optm flag does nothing; it will be removed in a future GHC release"))
  , Flag "opta"           (hasArg (\f -> alterSettings (\s -> s { sOpt_a   = f : sOpt_a s})))
  , Flag "optl"           (hasArg addOptl)
  , Flag "optwindres"     (hasArg (\f -> alterSettings (\s -> s { sOpt_windres = f : sOpt_windres s})))

  , Flag "split-objs"
         (NoArg (if can_split
                 then setDynFlag Opt_SplitObjs
                 else addWarn "ignoring -fsplit-objs"))

        -------- ghc -M -----------------------------------------------------
  , Flag "dep-suffix"     (hasArg addDepSuffix)
  , Flag "optdep-s"       (hasArgDF addDepSuffix "Use -dep-suffix instead")
  , Flag "dep-makefile"   (hasArg setDepMakefile)
  , Flag "optdep-f"       (hasArgDF setDepMakefile "Use -dep-makefile instead")
  , Flag "optdep-w"       (NoArg  (deprecate "doesn't do anything"))
  , Flag "include-pkg-deps"         (noArg (setDepIncludePkgDeps True))
  , Flag "optdep--include-prelude"  (noArgDF (setDepIncludePkgDeps True) "Use -include-pkg-deps instead")
  , Flag "optdep--include-pkg-deps" (noArgDF (setDepIncludePkgDeps True) "Use -include-pkg-deps instead")
  , Flag "exclude-module"           (hasArg addDepExcludeMod)
  , Flag "optdep--exclude-module"   (hasArgDF addDepExcludeMod "Use -exclude-module instead")
  , Flag "optdep-x"                 (hasArgDF addDepExcludeMod "Use -exclude-module instead")

        -------- Linking ----------------------------------------------------
  , Flag "no-link"            (noArg (\d -> d{ ghcLink=NoLink }))
  , Flag "shared"             (noArg (\d -> d{ ghcLink=LinkDynLib }))
  , Flag "dynload"            (hasArg parseDynLibLoaderMode)
  , Flag "dylib-install-name" (hasArg setDylibInstallName)

        ------- Libraries ---------------------------------------------------
  , Flag "L"   (Prefix addLibraryPath)
  , Flag "l"   (hasArg (addOptl . ("-l" ++)))

        ------- Frameworks --------------------------------------------------
        -- -framework-path should really be -F ...
  , Flag "framework-path" (HasArg addFrameworkPath)
  , Flag "framework"      (hasArg addCmdlineFramework)

        ------- Output Redirection ------------------------------------------
  , Flag "odir"              (hasArg setObjectDir)
  , Flag "o"                 (sepArg (setOutputFile . Just))
  , Flag "ohi"               (hasArg (setOutputHi . Just ))
  , Flag "osuf"              (hasArg setObjectSuf)
  , Flag "hcsuf"             (hasArg setHcSuf)
  , Flag "hisuf"             (hasArg setHiSuf)
  , Flag "hidir"             (hasArg setHiDir)
  , Flag "tmpdir"            (hasArg setTmpDir)
  , Flag "stubdir"           (hasArg setStubDir)
  , Flag "outputdir"         (hasArg setOutputDir)
  , Flag "ddump-file-prefix" (hasArg (setDumpPrefixForce . Just))

        ------- Keeping temporary files -------------------------------------
     -- These can be singular (think ghc -c) or plural (think ghc --make)
  , Flag "keep-hc-file"     (NoArg (setDynFlag Opt_KeepHcFiles))
  , Flag "keep-hc-files"    (NoArg (setDynFlag Opt_KeepHcFiles))
  , Flag "keep-s-file"      (NoArg (setDynFlag Opt_KeepSFiles))
  , Flag "keep-s-files"     (NoArg (setDynFlag Opt_KeepSFiles))
  , Flag "keep-raw-s-file"  (NoArg (addWarn "The -keep-raw-s-file flag does nothing; it will be removed in a future GHC release"))
  , Flag "keep-raw-s-files" (NoArg (addWarn "The -keep-raw-s-files flag does nothing; it will be removed in a future GHC release"))
  , Flag "keep-llvm-file"   (NoArg (setDynFlag Opt_KeepLlvmFiles))
  , Flag "keep-llvm-files"  (NoArg (setDynFlag Opt_KeepLlvmFiles))
     -- This only makes sense as plural
  , Flag "keep-tmp-files"   (NoArg (setDynFlag Opt_KeepTmpFiles))

        ------- Miscellaneous ----------------------------------------------
  , Flag "no-auto-link-packages" (NoArg (unSetDynFlag Opt_AutoLinkPackages))
  , Flag "no-hs-main"     (NoArg (setDynFlag Opt_NoHsMain))
  , Flag "with-rtsopts"   (HasArg setRtsOpts)
  , Flag "rtsopts"        (NoArg (setRtsOptsEnabled RtsOptsAll))
  , Flag "rtsopts=all"    (NoArg (setRtsOptsEnabled RtsOptsAll))
  , Flag "rtsopts=some"   (NoArg (setRtsOptsEnabled RtsOptsSafeOnly))
  , Flag "rtsopts=none"   (NoArg (setRtsOptsEnabled RtsOptsNone))
  , Flag "no-rtsopts"     (NoArg (setRtsOptsEnabled RtsOptsNone))
  , Flag "main-is"        (SepArg setMainIs)
  , Flag "haddock"        (NoArg (setDynFlag Opt_Haddock))
  , Flag "haddock-opts"   (hasArg addHaddockOpts)
  , Flag "hpcdir"         (SepArg setOptHpcDir)

        ------- recompilation checker --------------------------------------
  , Flag "recomp"         (NoArg (do unSetDynFlag Opt_ForceRecomp
                                     deprecate "Use -fno-force-recomp instead"))
  , Flag "no-recomp"      (NoArg (do setDynFlag Opt_ForceRecomp
                                     deprecate "Use -fforce-recomp instead"))

        ------ HsCpp opts ---------------------------------------------------
  , Flag "D"              (AnySuffix (upd . addOptP))
  , Flag "U"              (AnySuffix (upd . addOptP))

        ------- Include/Import Paths ----------------------------------------
  , Flag "I"              (Prefix    addIncludePath)
  , Flag "i"              (OptPrefix addImportPath)

        ------ Debugging ----------------------------------------------------
  , Flag "dstg-stats"     (NoArg (setDynFlag Opt_StgStats))

  , Flag "ddump-cmm"               (setDumpFlag Opt_D_dump_cmm)
  , Flag "ddump-raw-cmm"           (setDumpFlag Opt_D_dump_raw_cmm)
  , Flag "ddump-cmmz"              (setDumpFlag Opt_D_dump_cmmz)
  , Flag "ddump-cmmz-pretty"       (setDumpFlag Opt_D_dump_cmmz_pretty)
  , Flag "ddump-cmmz-cbe"          (setDumpFlag Opt_D_dump_cmmz_cbe)
  , Flag "ddump-cmmz-spills"       (setDumpFlag Opt_D_dump_cmmz_spills)
  , Flag "ddump-cmmz-proc"         (setDumpFlag Opt_D_dump_cmmz_proc)
  , Flag "ddump-cmmz-rewrite"      (setDumpFlag Opt_D_dump_cmmz_rewrite)
  , Flag "ddump-cmmz-dead"         (setDumpFlag Opt_D_dump_cmmz_dead)
  , Flag "ddump-cmmz-stub"         (setDumpFlag Opt_D_dump_cmmz_stub)
  , Flag "ddump-cmmz-sp"           (setDumpFlag Opt_D_dump_cmmz_sp)
  , Flag "ddump-cmmz-procmap"      (setDumpFlag Opt_D_dump_cmmz_procmap)
  , Flag "ddump-cmmz-split"        (setDumpFlag Opt_D_dump_cmmz_split)
  , Flag "ddump-cmmz-lower"        (setDumpFlag Opt_D_dump_cmmz_lower)
  , Flag "ddump-cmmz-info"         (setDumpFlag Opt_D_dump_cmmz_info)
  , Flag "ddump-cmmz-cafs"         (setDumpFlag Opt_D_dump_cmmz_cafs)
  , Flag "ddump-core-stats"        (setDumpFlag Opt_D_dump_core_stats)
  , Flag "ddump-cps-cmm"           (setDumpFlag Opt_D_dump_cps_cmm)
  , Flag "ddump-cvt-cmm"           (setDumpFlag Opt_D_dump_cvt_cmm)
  , Flag "ddump-asm"               (setDumpFlag Opt_D_dump_asm)
  , Flag "ddump-asm-native"        (setDumpFlag Opt_D_dump_asm_native)
  , Flag "ddump-asm-liveness"      (setDumpFlag Opt_D_dump_asm_liveness)
  , Flag "ddump-asm-coalesce"      (setDumpFlag Opt_D_dump_asm_coalesce)
  , Flag "ddump-asm-regalloc"      (setDumpFlag Opt_D_dump_asm_regalloc)
  , Flag "ddump-asm-conflicts"     (setDumpFlag Opt_D_dump_asm_conflicts)
  , Flag "ddump-asm-regalloc-stages" (setDumpFlag Opt_D_dump_asm_regalloc_stages)
  , Flag "ddump-asm-stats"         (setDumpFlag Opt_D_dump_asm_stats)
  , Flag "ddump-asm-expanded"      (setDumpFlag Opt_D_dump_asm_expanded)
  , Flag "ddump-llvm"              (NoArg (do setObjTarget HscLlvm
                                              setDumpFlag' Opt_D_dump_llvm))
  , Flag "ddump-cpranal"           (setDumpFlag Opt_D_dump_cpranal)
  , Flag "ddump-deriv"             (setDumpFlag Opt_D_dump_deriv)
  , Flag "ddump-ds"                (setDumpFlag Opt_D_dump_ds)
  , Flag "ddump-flatC"             (setDumpFlag Opt_D_dump_flatC)
  , Flag "ddump-foreign"           (setDumpFlag Opt_D_dump_foreign)
  , Flag "ddump-inlinings"         (setDumpFlag Opt_D_dump_inlinings)
  , Flag "ddump-rule-firings"      (setDumpFlag Opt_D_dump_rule_firings)
  , Flag "ddump-rule-rewrites"     (setDumpFlag Opt_D_dump_rule_rewrites)
  , Flag "ddump-occur-anal"        (setDumpFlag Opt_D_dump_occur_anal)
  , Flag "ddump-parsed"            (setDumpFlag Opt_D_dump_parsed)
  , Flag "ddump-rn"                (setDumpFlag Opt_D_dump_rn)
  , Flag "ddump-core-pipeline"     (setDumpFlag Opt_D_dump_core_pipeline)
  , Flag "ddump-simpl"             (setDumpFlag Opt_D_dump_simpl)
  , Flag "ddump-simpl-iterations"  (setDumpFlag Opt_D_dump_simpl_iterations)
  , Flag "ddump-simpl-phases"      (OptPrefix setDumpSimplPhases)
  , Flag "ddump-spec"              (setDumpFlag Opt_D_dump_spec)
  , Flag "ddump-prep"              (setDumpFlag Opt_D_dump_prep)
  , Flag "ddump-stg"               (setDumpFlag Opt_D_dump_stg)
  , Flag "ddump-stranal"           (setDumpFlag Opt_D_dump_stranal)
  , Flag "ddump-tc"                (setDumpFlag Opt_D_dump_tc)
  , Flag "ddump-types"             (setDumpFlag Opt_D_dump_types)
  , Flag "ddump-rules"             (setDumpFlag Opt_D_dump_rules)
  , Flag "ddump-cse"               (setDumpFlag Opt_D_dump_cse)
  , Flag "ddump-worker-wrapper"    (setDumpFlag Opt_D_dump_worker_wrapper)
  , Flag "ddump-rn-trace"          (setDumpFlag Opt_D_dump_rn_trace)
  , Flag "ddump-if-trace"          (setDumpFlag Opt_D_dump_if_trace)
  , Flag "ddump-cs-trace"          (setDumpFlag Opt_D_dump_cs_trace)
  , Flag "ddump-tc-trace"          (setDumpFlag Opt_D_dump_tc_trace)
  , Flag "ddump-vt-trace"          (setDumpFlag Opt_D_dump_vt_trace)
  , Flag "ddump-splices"           (setDumpFlag Opt_D_dump_splices)
  , Flag "ddump-rn-stats"          (setDumpFlag Opt_D_dump_rn_stats)
  , Flag "ddump-opt-cmm"           (setDumpFlag Opt_D_dump_opt_cmm)
  , Flag "ddump-simpl-stats"       (setDumpFlag Opt_D_dump_simpl_stats)
  , Flag "ddump-bcos"              (setDumpFlag Opt_D_dump_BCOs)
  , Flag "dsource-stats"           (setDumpFlag Opt_D_source_stats)
  , Flag "dverbose-core2core"      (NoArg (do setVerbosity (Just 2)
                                              setVerboseCore2Core))
  , Flag "dverbose-stg2stg"        (setDumpFlag Opt_D_verbose_stg2stg)
  , Flag "ddump-hi"                (setDumpFlag Opt_D_dump_hi)
  , Flag "ddump-minimal-imports"   (setDumpFlag Opt_D_dump_minimal_imports)
  , Flag "ddump-vect"              (setDumpFlag Opt_D_dump_vect)
  , Flag "ddump-hpc"               (setDumpFlag Opt_D_dump_hpc)
  , Flag "ddump-mod-cycles"        (setDumpFlag Opt_D_dump_mod_cycles)
  , Flag "ddump-view-pattern-commoning" (setDumpFlag Opt_D_dump_view_pattern_commoning)
  , Flag "ddump-to-file"           (setDumpFlag Opt_DumpToFile)
  , Flag "ddump-hi-diffs"          (setDumpFlag Opt_D_dump_hi_diffs)
  , Flag "ddump-rtti"              (setDumpFlag Opt_D_dump_rtti)
  , Flag "dcore-lint"              (NoArg (setDynFlag Opt_DoCoreLinting))
  , Flag "dstg-lint"               (NoArg (setDynFlag Opt_DoStgLinting))
  , Flag "dcmm-lint"               (NoArg (setDynFlag Opt_DoCmmLinting))
  , Flag "dasm-lint"               (NoArg (setDynFlag Opt_DoAsmLinting))
  , Flag "dshow-passes"            (NoArg (do forceRecompile
                                              setVerbosity $ Just 2))
  , Flag "dfaststring-stats"       (NoArg (setDynFlag Opt_D_faststring_stats))

        ------ Machine dependant (-m<blah>) stuff ---------------------------

  , Flag "monly-2-regs" (NoArg (addWarn "The -monly-2-regs flag does nothing; it will be removed in a future GHC release"))
  , Flag "monly-3-regs" (NoArg (addWarn "The -monly-3-regs flag does nothing; it will be removed in a future GHC release"))
  , Flag "monly-4-regs" (NoArg (addWarn "The -monly-4-regs flag does nothing; it will be removed in a future GHC release"))
  , Flag "msse2"        (NoArg (setDynFlag Opt_SSE2))
  , Flag "msse4.2"      (NoArg (setDynFlag Opt_SSE4_2))

     ------ Warning opts -------------------------------------------------
  , Flag "W"      (NoArg (mapM_ setWarningFlag minusWOpts))
  , Flag "Werror" (NoArg (setDynFlag           Opt_WarnIsError))
  , Flag "Wwarn"  (NoArg (unSetDynFlag         Opt_WarnIsError))
  , Flag "Wall"   (NoArg (mapM_ setWarningFlag minusWallOpts))
  , Flag "Wnot"   (NoArg (do upd (\dfs -> dfs {warningFlags = []})
                             deprecate "Use -w instead"))
  , Flag "w"      (NoArg (upd (\dfs -> dfs {warningFlags = []})))

        ------ Plugin flags ------------------------------------------------
  , Flag "fplugin-opt" (hasArg addPluginModuleNameOption)
  , Flag "fplugin"     (hasArg addPluginModuleName)

        ------ Optimisation flags ------------------------------------------
  , Flag "O"      (noArgM (setOptLevel 1))
  , Flag "Onot"   (noArgM (\dflags -> do deprecate "Use -O0 instead"
                                         setOptLevel 0 dflags))
  , Flag "Odph"   (noArgM setDPHOpt)
  , Flag "O"      (optIntSuffixM (\mb_n -> setOptLevel (mb_n `orElse` 1)))
                -- If the number is missing, use 1

<<<<<<< HEAD
  , flagA "fsimplifier-phases"          (intSuffix (\n d -> d{ simplPhases = n }))
  , flagA "fmax-simplifier-iterations"  (intSuffix (\n d -> d{ maxSimplIterations = n }))
  , flagA "fspec-constr-threshold"      (intSuffix (\n d -> d{ specConstrThreshold = Just n }))
  , flagA "fno-spec-constr-threshold"   (noArg (\d -> d{ specConstrThreshold = Nothing }))
  , flagA "fspec-constr-count"          (intSuffix (\n d -> d{ specConstrCount = Just n }))
  , flagA "fno-spec-constr-count"       (noArg (\d -> d{ specConstrCount = Nothing }))
  , flagA "fliberate-case-threshold"    (intSuffix (\n d -> d{ liberateCaseThreshold = Just n }))
  , flagA "fno-liberate-case-threshold" (noArg (\d -> d{ liberateCaseThreshold = Nothing }))
  , flagA "frule-check"                 (sepArg (\s d -> d{ ruleCheck = Just s }))
  , flagA "fcontext-stack"              (intSuffix (\n d -> d{ ctxtStkDepth = n }))
  , flagA "fstrictness-before"          (hasArg (\s d -> d{ strictnessBefore = s : strictnessBefore d }))
  , flagA "ffloat-lam-args"             (intSuffix (\n d -> d{ floatLamArgs = Just n }))
  , flagA "ffloat-all-lams"             (noArg (\d -> d{ floatLamArgs = Nothing }))
=======
  , Flag "fsimplifier-phases"          (intSuffix (\n d -> d{ simplPhases = n }))
  , Flag "fmax-simplifier-iterations"  (intSuffix (\n d -> d{ maxSimplIterations = n }))
  , Flag "fsimpl-tick-factor"          (intSuffix (\n d -> d{ simplTickFactor = n }))
  , Flag "fspec-constr-threshold"      (intSuffix (\n d -> d{ specConstrThreshold = Just n }))
  , Flag "fno-spec-constr-threshold"   (noArg (\d -> d{ specConstrThreshold = Nothing }))
  , Flag "fspec-constr-count"          (intSuffix (\n d -> d{ specConstrCount = Just n }))
  , Flag "fno-spec-constr-count"       (noArg (\d -> d{ specConstrCount = Nothing }))
  , Flag "fliberate-case-threshold"    (intSuffix (\n d -> d{ liberateCaseThreshold = Just n }))
  , Flag "fno-liberate-case-threshold" (noArg (\d -> d{ liberateCaseThreshold = Nothing }))
  , Flag "frule-check"                 (sepArg (\s d -> d{ ruleCheck = Just s }))
  , Flag "fcontext-stack"              (intSuffix (\n d -> d{ ctxtStkDepth = n }))
  , Flag "fstrictness-before"          (intSuffix (\n d -> d{ strictnessBefore = n : strictnessBefore d }))
  , Flag "ffloat-lam-args"             (intSuffix (\n d -> d{ floatLamArgs = Just n }))
  , Flag "ffloat-all-lams"             (noArg (\d -> d{ floatLamArgs = Nothing }))
>>>>>>> 6dfd9016

        ------ Profiling ----------------------------------------------------

  -- XXX Should the -f* flags be deprecated?
  -- They don't seem to be documented
  , Flag "fauto-sccs-on-all-toplevs"       (NoArg (setDynFlag Opt_AutoSccsOnAllToplevs))
  , Flag "auto-all"                        (NoArg (setDynFlag Opt_AutoSccsOnAllToplevs))
  , Flag "no-auto-all"                     (NoArg (unSetDynFlag Opt_AutoSccsOnAllToplevs))
  , Flag "fauto-sccs-on-exported-toplevs"  (NoArg (setDynFlag Opt_AutoSccsOnExportedToplevs))
  , Flag "auto"                            (NoArg (setDynFlag Opt_AutoSccsOnExportedToplevs))
  , Flag "no-auto"                         (NoArg (unSetDynFlag Opt_AutoSccsOnExportedToplevs))
  , Flag "fauto-sccs-on-individual-cafs"   (NoArg (setDynFlag Opt_AutoSccsOnIndividualCafs))
  , Flag "caf-all"                         (NoArg (setDynFlag Opt_AutoSccsOnIndividualCafs))
  , Flag "no-caf-all"                      (NoArg (unSetDynFlag Opt_AutoSccsOnIndividualCafs))

        ------ DPH flags ----------------------------------------------------

  , Flag "fdph-seq"         (NoArg (setDPHBackend DPHSeq))
  , Flag "fdph-par"         (NoArg (setDPHBackend DPHPar))
  , Flag "fdph-this"        (NoArg (setDPHBackend DPHThis))
  , Flag "fdph-none"        (NoArg (setDPHBackend DPHNone))

        ------ Compiler flags -----------------------------------------------

  , Flag "fasm"             (NoArg (setObjTarget HscAsm))
  , Flag "fvia-c"           (NoArg
         (addWarn "The -fvia-c flag does nothing; it will be removed in a future GHC release"))
  , Flag "fvia-C"           (NoArg
         (addWarn "The -fvia-C flag does nothing; it will be removed in a future GHC release"))
  , Flag "fllvm"            (NoArg (setObjTarget HscLlvm))

  , Flag "fno-code"         (NoArg (do upd $ \d -> d{ ghcLink=NoLink }
                                       setTarget HscNothing))
  , Flag "fbyte-code"       (NoArg (setTarget HscInterpreted))
  , Flag "fobject-code"     (NoArg (setTarget defaultHscTarget))
  , Flag "fglasgow-exts"    (NoArg (enableGlasgowExts >> deprecate "Use individual extensions instead"))
  , Flag "fno-glasgow-exts" (NoArg (disableGlasgowExts >> deprecate "Use individual extensions instead"))

        ------ Safe Haskell flags -------------------------------------------
  , Flag "fpackage-trust"   (NoArg (setDynFlag Opt_PackageTrust))
 ]
 ++ map (mkFlag turnOn  "f"    setDynFlag  ) fFlags
 ++ map (mkFlag turnOff "fno-" unSetDynFlag) fFlags
 ++ map (mkFlag turnOn  "f"    setWarningFlag  ) fWarningFlags
 ++ map (mkFlag turnOff "fno-" unSetWarningFlag) fWarningFlags
 ++ map (mkFlag turnOn  "f"    setExtensionFlag  ) fLangFlags
 ++ map (mkFlag turnOff "fno-" unSetExtensionFlag) fLangFlags
 ++ map (mkFlag turnOn  "X"    setExtensionFlag  ) xFlags
 ++ map (mkFlag turnOff "XNo"  unSetExtensionFlag) xFlags
 ++ map (mkFlag turnOn  "X"    setLanguage) languageFlags
 ++ map (mkFlag turnOn  "X"    setSafeHaskell) safeHaskellFlags
 ++ [ Flag "XGenerics"       (NoArg (deprecate "it does nothing; look into -XDefaultSignatures and -XDeriveGeneric for generic programming support."))
    , Flag "XNoGenerics"     (NoArg (deprecate "it does nothing; look into -XDefaultSignatures and -XDeriveGeneric for generic programming support.")) ]

package_flags :: [Flag (CmdLineP DynFlags)]
package_flags = [
        ------- Packages ----------------------------------------------------
    Flag "package-conf"          (HasArg extraPkgConf_)
  , Flag "no-user-package-conf"  (NoArg (unSetDynFlag Opt_ReadUserPackageConf))
  , Flag "package-name"          (hasArg setPackageName)
  , Flag "package-id"            (HasArg exposePackageId)
  , Flag "package"               (HasArg exposePackage)
  , Flag "hide-package"          (HasArg hidePackage)
  , Flag "hide-all-packages"     (NoArg (setDynFlag Opt_HideAllPackages))
  , Flag "ignore-package"        (HasArg ignorePackage)
  , Flag "syslib"                (HasArg (\s -> do exposePackage s
                                                   deprecate "Use -package instead"))
  , Flag "trust"                 (HasArg trustPackage)
  , Flag "distrust"              (HasArg distrustPackage)
  , Flag "distrust-all-packages" (NoArg (setDynFlag Opt_DistrustAllPackages))
  ]

type TurnOnFlag = Bool   -- True  <=> we are turning the flag on
                         -- False <=> we are turning the flag off
turnOn  :: TurnOnFlag; turnOn  = True
turnOff :: TurnOnFlag; turnOff = False

type FlagSpec flag
   = ( String   -- Flag in string form
     , flag     -- Flag in internal form
     , TurnOnFlag -> DynP ())    -- Extra action to run when the flag is found
                                 -- Typically, emit a warning or error

mkFlag :: TurnOnFlag            -- ^ True <=> it should be turned on
       -> String                -- ^ The flag prefix
       -> (flag -> DynP ())     -- ^ What to do when the flag is found
       -> FlagSpec flag         -- ^ Specification of this particular flag
       -> Flag (CmdLineP DynFlags)
mkFlag turn_on flagPrefix f (name, flag, extra_action)
    = Flag (flagPrefix ++ name) (NoArg (f flag >> extra_action turn_on))

deprecatedForExtension :: String -> TurnOnFlag -> DynP ()
deprecatedForExtension lang turn_on
    = deprecate ("use -X"  ++ flag ++ " or pragma {-# LANGUAGE " ++ flag ++ " #-} instead")
    where
      flag | turn_on    = lang
           | otherwise = "No"++lang

useInstead :: String -> TurnOnFlag -> DynP ()
useInstead flag turn_on
  = deprecate ("Use -f" ++ no ++ flag ++ " instead")
  where
    no = if turn_on then "" else "no-"

nop :: TurnOnFlag -> DynP ()
nop _ = return ()

-- | These @-f\<blah\>@ flags can all be reversed with @-fno-\<blah\>@
fWarningFlags :: [FlagSpec WarningFlag]
fWarningFlags = [
  ( "warn-dodgy-foreign-imports",       Opt_WarnDodgyForeignImports, nop ),
  ( "warn-dodgy-exports",               Opt_WarnDodgyExports, nop ),
  ( "warn-dodgy-imports",               Opt_WarnDodgyImports, nop ),
  ( "warn-duplicate-exports",           Opt_WarnDuplicateExports, nop ),
  ( "warn-hi-shadowing",                Opt_WarnHiShadows, nop ),
  ( "warn-implicit-prelude",            Opt_WarnImplicitPrelude, nop ),
  ( "warn-incomplete-patterns",         Opt_WarnIncompletePatterns, nop ),
  ( "warn-incomplete-uni-patterns",     Opt_WarnIncompleteUniPatterns, nop ),
  ( "warn-incomplete-record-updates",   Opt_WarnIncompletePatternsRecUpd, nop ),
  ( "warn-missing-fields",              Opt_WarnMissingFields, nop ),
  ( "warn-missing-import-lists",        Opt_WarnMissingImportList, nop ),
  ( "warn-missing-methods",             Opt_WarnMissingMethods, nop ),
  ( "warn-missing-signatures",          Opt_WarnMissingSigs, nop ),
  ( "warn-missing-local-sigs",          Opt_WarnMissingLocalSigs, nop ),
  ( "warn-name-shadowing",              Opt_WarnNameShadowing, nop ),
  ( "warn-overlapping-patterns",        Opt_WarnOverlappingPatterns, nop ),
  ( "warn-type-defaults",               Opt_WarnTypeDefaults, nop ),
  ( "warn-monomorphism-restriction",    Opt_WarnMonomorphism, nop ),
  ( "warn-unused-binds",                Opt_WarnUnusedBinds, nop ),
  ( "warn-unused-imports",              Opt_WarnUnusedImports, nop ),
  ( "warn-unused-matches",              Opt_WarnUnusedMatches, nop ),
  ( "warn-warnings-deprecations",       Opt_WarnWarningsDeprecations, nop ),
  ( "warn-deprecations",                Opt_WarnWarningsDeprecations, nop ),
  ( "warn-deprecated-flags",            Opt_WarnDeprecatedFlags, nop ),
  ( "warn-orphans",                     Opt_WarnOrphans, nop ),
  ( "warn-identities",                  Opt_WarnIdentities, nop ),
  ( "warn-auto-orphans",                Opt_WarnAutoOrphans, nop ),
  ( "warn-tabs",                        Opt_WarnTabs, nop ),
  ( "warn-unrecognised-pragmas",        Opt_WarnUnrecognisedPragmas, nop ),
  ( "warn-lazy-unlifted-bindings",      Opt_WarnLazyUnliftedBindings, nop),
  ( "warn-unused-do-bind",              Opt_WarnUnusedDoBind, nop ),
  ( "warn-wrong-do-bind",               Opt_WarnWrongDoBind, nop ),
  ( "warn-alternative-layout-rule-transitional", Opt_WarnAlternativeLayoutRuleTransitional, nop )]

-- | These @-f\<blah\>@ flags can all be reversed with @-fno-\<blah\>@
fFlags :: [FlagSpec DynFlag]
fFlags = [
  ( "print-explicit-foralls",           Opt_PrintExplicitForalls, nop ),
  ( "strictness",                       Opt_Strictness, nop ),
  ( "specialise",                       Opt_Specialise, nop ),
  ( "float-in",                         Opt_FloatIn, nop ),
  ( "static-argument-transformation",   Opt_StaticArgumentTransformation, nop ),
  ( "full-laziness",                    Opt_FullLaziness, nop ),
  ( "liberate-case",                    Opt_LiberateCase, nop ),
  ( "spec-constr",                      Opt_SpecConstr, nop ),
  ( "cse",                              Opt_CSE, nop ),
  ( "ignore-interface-pragmas",         Opt_IgnoreInterfacePragmas, nop ),
  ( "omit-interface-pragmas",           Opt_OmitInterfacePragmas, nop ),
  ( "expose-all-unfoldings",            Opt_ExposeAllUnfoldings, nop ),
  ( "do-lambda-eta-expansion",          Opt_DoLambdaEtaExpansion, nop ),
  ( "ignore-asserts",                   Opt_IgnoreAsserts, nop ),
  ( "do-eta-reduction",                 Opt_DoEtaReduction, nop ),
  ( "case-merge",                       Opt_CaseMerge, nop ),
  ( "unbox-strict-fields",              Opt_UnboxStrictFields, nop ),
  ( "dicts-cheap",                      Opt_DictsCheap, nop ),
  ( "excess-precision",                 Opt_ExcessPrecision, nop ),
  ( "eager-blackholing",                Opt_EagerBlackHoling, nop ),
  ( "print-bind-result",                Opt_PrintBindResult, nop ),
  ( "force-recomp",                     Opt_ForceRecomp, nop ),
  ( "hpc-no-auto",                      Opt_Hpc_No_Auto, nop ),
  ( "rewrite-rules",                    Opt_EnableRewriteRules, useInstead "enable-rewrite-rules" ),
  ( "enable-rewrite-rules",             Opt_EnableRewriteRules, nop ),
  ( "break-on-exception",               Opt_BreakOnException, nop ),
  ( "break-on-error",                   Opt_BreakOnError, nop ),
  ( "print-evld-with-show",             Opt_PrintEvldWithShow, nop ),
  ( "print-bind-contents",              Opt_PrintBindContents, nop ),
  ( "run-cps",                          Opt_RunCPS, nop ),
  ( "run-cpsz",                         Opt_RunCPSZ, nop ),
  ( "new-codegen",                      Opt_TryNewCodeGen, nop ),
  ( "vectorise",                        Opt_Vectorise, nop ),
  ( "regs-graph",                       Opt_RegsGraph, nop ),
  ( "regs-iterative",                   Opt_RegsIterative, nop ),
  ( "gen-manifest",                     Opt_GenManifest, nop ),
  ( "embed-manifest",                   Opt_EmbedManifest, nop ),
  ( "ext-core",                         Opt_EmitExternalCore, nop ),
  ( "shared-implib",                    Opt_SharedImplib, nop ),
  ( "ghci-sandbox",                     Opt_GhciSandbox, nop ),
  ( "ghci-history",                     Opt_GhciHistory, nop ),
  ( "helpful-errors",                   Opt_HelpfulErrors, nop ),
  ( "building-cabal-package",           Opt_BuildingCabalPackage, nop ),
  ( "implicit-import-qualified",        Opt_ImplicitImportQualified, nop )
  ]

-- | These @-f\<blah\>@ flags can all be reversed with @-fno-\<blah\>@
fLangFlags :: [FlagSpec ExtensionFlag]
fLangFlags = [
  ( "th",                               Opt_TemplateHaskell,
    deprecatedForExtension "TemplateHaskell" >> checkTemplateHaskellOk ),
  ( "fi",                               Opt_ForeignFunctionInterface,
    deprecatedForExtension "ForeignFunctionInterface" ),
  ( "ffi",                              Opt_ForeignFunctionInterface,
    deprecatedForExtension "ForeignFunctionInterface" ),
  ( "arrows",                           Opt_Arrows,
    deprecatedForExtension "Arrows" ),
  ( "implicit-prelude",                 Opt_ImplicitPrelude,
    deprecatedForExtension "ImplicitPrelude" ),
  ( "bang-patterns",                    Opt_BangPatterns,
    deprecatedForExtension "BangPatterns" ),
  ( "monomorphism-restriction",         Opt_MonomorphismRestriction,
    deprecatedForExtension "MonomorphismRestriction" ),
  ( "mono-pat-binds",                   Opt_MonoPatBinds,
    deprecatedForExtension "MonoPatBinds" ),
  ( "extended-default-rules",           Opt_ExtendedDefaultRules,
    deprecatedForExtension "ExtendedDefaultRules" ),
  ( "implicit-params",                  Opt_ImplicitParams,
    deprecatedForExtension "ImplicitParams" ),
  ( "scoped-type-variables",            Opt_ScopedTypeVariables,
    deprecatedForExtension "ScopedTypeVariables" ),
  ( "parr",                             Opt_ParallelArrays,
    deprecatedForExtension "ParallelArrays" ),
  ( "PArr",                             Opt_ParallelArrays,
    deprecatedForExtension "ParallelArrays" ),
  ( "allow-overlapping-instances",      Opt_OverlappingInstances,
    deprecatedForExtension "OverlappingInstances" ),
  ( "allow-undecidable-instances",      Opt_UndecidableInstances,
    deprecatedForExtension "UndecidableInstances" ),
  ( "allow-incoherent-instances",       Opt_IncoherentInstances,
    deprecatedForExtension "IncoherentInstances" )
  ]

supportedLanguages :: [String]
supportedLanguages = [ name | (name, _, _) <- languageFlags ]

supportedLanguageOverlays :: [String]
supportedLanguageOverlays = [ name | (name, _, _) <- safeHaskellFlags ]

supportedExtensions :: [String]
supportedExtensions = [ name' | (name, _, _) <- xFlags, name' <- [name, "No" ++ name] ]

supportedLanguagesAndExtensions :: [String]
supportedLanguagesAndExtensions =
    supportedLanguages ++ supportedLanguageOverlays ++ supportedExtensions

-- | These -X<blah> flags cannot be reversed with -XNo<blah>
languageFlags :: [FlagSpec Language]
languageFlags = [
  ( "Haskell98",   Haskell98, nop ),
  ( "Haskell2010", Haskell2010, nop )
  ]

-- | These -X<blah> flags cannot be reversed with -XNo<blah>
-- They are used to place hard requirements on what GHC Haskell language
-- features can be used.
safeHaskellFlags :: [FlagSpec SafeHaskellMode]
safeHaskellFlags = [mkF Sf_Unsafe, mkF Sf_Trustworthy, mkF Sf_Safe]
    where mkF  flag = (showPpr flag, flag, nop)

-- | These -X<blah> flags can all be reversed with -XNo<blah>
xFlags :: [FlagSpec ExtensionFlag]
xFlags = [
  ( "CPP",                              Opt_Cpp, nop ),
  ( "PostfixOperators",                 Opt_PostfixOperators, nop ),
  ( "TupleSections",                    Opt_TupleSections, nop ),
  ( "PatternGuards",                    Opt_PatternGuards, nop ),
  ( "UnicodeSyntax",                    Opt_UnicodeSyntax, nop ),
  ( "MagicHash",                        Opt_MagicHash, nop ),
  ( "PolymorphicComponents",            Opt_PolymorphicComponents, nop ),
  ( "ExistentialQuantification",        Opt_ExistentialQuantification, nop ),
  ( "KindSignatures",                   Opt_KindSignatures, nop ),
  ( "EmptyDataDecls",                   Opt_EmptyDataDecls, nop ),
  ( "ParallelListComp",                 Opt_ParallelListComp, nop ),
  ( "TransformListComp",                Opt_TransformListComp, nop ),
  ( "MonadComprehensions",              Opt_MonadComprehensions, nop),
  ( "ForeignFunctionInterface",         Opt_ForeignFunctionInterface, nop ),
  ( "UnliftedFFITypes",                 Opt_UnliftedFFITypes, nop ),
  ( "InterruptibleFFI",                 Opt_InterruptibleFFI, nop ),
  ( "GHCForeignImportPrim",             Opt_GHCForeignImportPrim, nop ),
  ( "LiberalTypeSynonyms",              Opt_LiberalTypeSynonyms, nop ),
  ( "Rank2Types",                       Opt_Rank2Types, nop ),
  ( "RankNTypes",                       Opt_RankNTypes, nop ),
  ( "ImpredicativeTypes",               Opt_ImpredicativeTypes, nop),
  ( "TypeOperators",                    Opt_TypeOperators, nop ),
  ( "RecursiveDo",                      Opt_RecursiveDo,     -- Enables 'mdo'
    deprecatedForExtension "DoRec"),
  ( "DoRec",                            Opt_DoRec, nop ),    -- Enables 'rec' keyword
  ( "Arrows",                           Opt_Arrows, nop ),
  ( "ParallelArrays",                   Opt_ParallelArrays, nop ),
  ( "TemplateHaskell",                  Opt_TemplateHaskell, checkTemplateHaskellOk ),
  ( "QuasiQuotes",                      Opt_QuasiQuotes, nop ),
  ( "ImplicitPrelude",                  Opt_ImplicitPrelude, nop ),
  ( "RecordWildCards",                  Opt_RecordWildCards, nop ),
  ( "NamedFieldPuns",                   Opt_RecordPuns, nop ),
  ( "RecordPuns",                       Opt_RecordPuns,
    deprecatedForExtension "NamedFieldPuns" ),
  ( "DisambiguateRecordFields",         Opt_DisambiguateRecordFields, nop ),
  ( "OverloadedStrings",                Opt_OverloadedStrings, nop ),
  ( "GADTs",                            Opt_GADTs, nop ),
  ( "GADTSyntax",                       Opt_GADTSyntax, nop ),
  ( "ViewPatterns",                     Opt_ViewPatterns, nop ),
  ( "TypeFamilies",                     Opt_TypeFamilies, nop ),
  ( "BangPatterns",                     Opt_BangPatterns, nop ),
  ( "MonomorphismRestriction",          Opt_MonomorphismRestriction, nop ),
  ( "NPlusKPatterns",                   Opt_NPlusKPatterns, nop ),
  ( "DoAndIfThenElse",                  Opt_DoAndIfThenElse, nop ),
  ( "RebindableSyntax",                 Opt_RebindableSyntax, nop ),
  ( "ConstraintKinds",                  Opt_ConstraintKinds, nop ),
  ( "MonoPatBinds",                     Opt_MonoPatBinds,
    \ turn_on -> when turn_on $ deprecate "Experimental feature now removed; has no effect" ),
  ( "ExplicitForAll",                   Opt_ExplicitForAll, nop ),
  ( "AlternativeLayoutRule",            Opt_AlternativeLayoutRule, nop ),
  ( "AlternativeLayoutRuleTransitional",Opt_AlternativeLayoutRuleTransitional, nop ),
  ( "DatatypeContexts",                 Opt_DatatypeContexts,
    \ turn_on -> when turn_on $ deprecate "It was widely considered a misfeature, and has been removed from the Haskell language." ),
  ( "NondecreasingIndentation",         Opt_NondecreasingIndentation, nop ),
  ( "RelaxedLayout",                    Opt_RelaxedLayout, nop ),
  ( "TraditionalRecordSyntax",          Opt_TraditionalRecordSyntax, nop ),
  ( "MonoLocalBinds",                   Opt_MonoLocalBinds, nop ),
  ( "RelaxedPolyRec",                   Opt_RelaxedPolyRec,
    \ turn_on -> if not turn_on
                 then deprecate "You can't turn off RelaxedPolyRec any more"
                 else return () ),
  ( "ExtendedDefaultRules",             Opt_ExtendedDefaultRules, nop ),
  ( "ImplicitParams",                   Opt_ImplicitParams, nop ),
  ( "ScopedTypeVariables",              Opt_ScopedTypeVariables, nop ),

  ( "PatternSignatures",                Opt_ScopedTypeVariables,
    deprecatedForExtension "ScopedTypeVariables" ),

  ( "UnboxedTuples",                    Opt_UnboxedTuples, nop ),
  ( "StandaloneDeriving",               Opt_StandaloneDeriving, nop ),
  ( "DeriveDataTypeable",               Opt_DeriveDataTypeable, nop ),
  ( "DeriveFunctor",                    Opt_DeriveFunctor, nop ),
  ( "DeriveTraversable",                Opt_DeriveTraversable, nop ),
  ( "DeriveFoldable",                   Opt_DeriveFoldable, nop ),
  ( "DeriveGeneric",                    Opt_DeriveGeneric, nop ),
  ( "DefaultSignatures",                Opt_DefaultSignatures, nop ),
  ( "TypeSynonymInstances",             Opt_TypeSynonymInstances, nop ),
  ( "FlexibleContexts",                 Opt_FlexibleContexts, nop ),
  ( "FlexibleInstances",                Opt_FlexibleInstances, nop ),
  ( "ConstrainedClassMethods",          Opt_ConstrainedClassMethods, nop ),
  ( "MultiParamTypeClasses",            Opt_MultiParamTypeClasses, nop ),
  ( "FunctionalDependencies",           Opt_FunctionalDependencies, nop ),
  ( "GeneralizedNewtypeDeriving",       Opt_GeneralizedNewtypeDeriving, setGenDeriving ),
  ( "OverlappingInstances",             Opt_OverlappingInstances, nop ),
  ( "UndecidableInstances",             Opt_UndecidableInstances, nop ),
  ( "IncoherentInstances",              Opt_IncoherentInstances, nop ),
  ( "PackageImports",                   Opt_PackageImports, nop )
  ]

defaultFlags :: [DynFlag]
defaultFlags
  = [ Opt_AutoLinkPackages,
      Opt_ReadUserPackageConf,

      Opt_SharedImplib,

#if GHC_DEFAULT_NEW_CODEGEN
      Opt_TryNewCodeGen,
#endif

      Opt_GenManifest,
      Opt_EmbedManifest,
      Opt_PrintBindContents,
      Opt_GhciSandbox,
      Opt_GhciHistory,
      Opt_HelpfulErrors
    ]

    ++ [f | (ns,f) <- optLevelFlags, 0 `elem` ns]
             -- The default -O0 options

impliedFlags :: [(ExtensionFlag, TurnOnFlag, ExtensionFlag)]
impliedFlags
  = [ (Opt_RankNTypes,                turnOn, Opt_ExplicitForAll)
    , (Opt_Rank2Types,                turnOn, Opt_ExplicitForAll)
    , (Opt_ScopedTypeVariables,       turnOn, Opt_ExplicitForAll)
    , (Opt_LiberalTypeSynonyms,       turnOn, Opt_ExplicitForAll)
    , (Opt_ExistentialQuantification, turnOn, Opt_ExplicitForAll)
    , (Opt_PolymorphicComponents,     turnOn, Opt_ExplicitForAll)
    , (Opt_FlexibleInstances,         turnOn, Opt_TypeSynonymInstances)
    , (Opt_FunctionalDependencies,    turnOn, Opt_MultiParamTypeClasses)

    , (Opt_RebindableSyntax, turnOff, Opt_ImplicitPrelude)      -- NB: turn off!

    , (Opt_GADTs,            turnOn, Opt_GADTSyntax)
    , (Opt_GADTs,            turnOn, Opt_MonoLocalBinds)
    , (Opt_TypeFamilies,     turnOn, Opt_MonoLocalBinds)

    , (Opt_TypeFamilies,     turnOn, Opt_KindSignatures)  -- Type families use kind signatures
                                                     -- all over the place

    , (Opt_ImpredicativeTypes,  turnOn, Opt_RankNTypes)

        -- Record wild-cards implies field disambiguation
        -- Otherwise if you write (C {..}) you may well get
        -- stuff like " 'a' not in scope ", which is a bit silly
        -- if the compiler has just filled in field 'a' of constructor 'C'
    , (Opt_RecordWildCards,     turnOn, Opt_DisambiguateRecordFields)

    , (Opt_ParallelArrays, turnOn, Opt_ParallelListComp)
  ]

optLevelFlags :: [([Int], DynFlag)]
optLevelFlags
  = [ ([0],     Opt_IgnoreInterfacePragmas)
    , ([0],     Opt_OmitInterfacePragmas)

    , ([1,2],   Opt_IgnoreAsserts)
    , ([1,2],   Opt_EnableRewriteRules)  -- Off for -O0; see Note [Scoping for Builtin rules]
                                         --              in PrelRules
    , ([1,2],   Opt_DoEtaReduction)
    , ([1,2],   Opt_CaseMerge)
    , ([1,2],   Opt_Strictness)
    , ([1,2],   Opt_CSE)
    , ([1,2],   Opt_FullLaziness)
    , ([1,2],   Opt_Specialise)
    , ([1,2],   Opt_FloatIn)

    , ([2],     Opt_LiberateCase)
    , ([2],     Opt_SpecConstr)
    , ([2],     Opt_RegsGraph)

--     , ([2],     Opt_StaticArgumentTransformation)
-- Max writes: I think it's probably best not to enable SAT with -O2 for the
-- 6.10 release. The version of SAT in HEAD at the moment doesn't incorporate
-- several improvements to the heuristics, and I'm concerned that without
-- those changes SAT will interfere with some attempts to write "high
-- performance Haskell", as we saw in some posts on Haskell-Cafe earlier
-- this year. In particular, the version in HEAD lacks the tail call
-- criterion, so many things that look like reasonable loops will be
-- turned into functions with extra (unneccesary) thunk creation.

    , ([0,1,2], Opt_DoLambdaEtaExpansion)
                -- This one is important for a tiresome reason:
                -- we want to make sure that the bindings for data
                -- constructors are eta-expanded.  This is probably
                -- a good thing anyway, but it seems fragile.
    ]

-- -----------------------------------------------------------------------------
-- Standard sets of warning options

standardWarnings :: [WarningFlag]
standardWarnings
    = [ Opt_WarnWarningsDeprecations,
        Opt_WarnDeprecatedFlags,
        Opt_WarnUnrecognisedPragmas,
        Opt_WarnOverlappingPatterns,
        Opt_WarnMissingFields,
        Opt_WarnMissingMethods,
        Opt_WarnDuplicateExports,
        Opt_WarnLazyUnliftedBindings,
        Opt_WarnDodgyForeignImports,
        Opt_WarnWrongDoBind,
        Opt_WarnAlternativeLayoutRuleTransitional
      ]

minusWOpts :: [WarningFlag]
-- Things you get with -W
minusWOpts
    = standardWarnings ++
      [ Opt_WarnUnusedBinds,
        Opt_WarnUnusedMatches,
        Opt_WarnUnusedImports,
        Opt_WarnIncompletePatterns,
        Opt_WarnDodgyExports,
        Opt_WarnDodgyImports
      ]

minusWallOpts :: [WarningFlag]
-- Things you get with -Wall
minusWallOpts
    = minusWOpts ++
      [ Opt_WarnTypeDefaults,
        Opt_WarnNameShadowing,
        Opt_WarnMissingSigs,
        Opt_WarnHiShadows,
        Opt_WarnOrphans,
        Opt_WarnUnusedDoBind
      ]

enableGlasgowExts :: DynP ()
enableGlasgowExts = do setDynFlag Opt_PrintExplicitForalls
                       mapM_ setExtensionFlag glasgowExtsFlags

disableGlasgowExts :: DynP ()
disableGlasgowExts = do unSetDynFlag Opt_PrintExplicitForalls
                        mapM_ unSetExtensionFlag glasgowExtsFlags

glasgowExtsFlags :: [ExtensionFlag]
glasgowExtsFlags = [
             Opt_ForeignFunctionInterface
           , Opt_UnliftedFFITypes
           , Opt_ImplicitParams
           , Opt_ScopedTypeVariables
           , Opt_UnboxedTuples
           , Opt_TypeSynonymInstances
           , Opt_StandaloneDeriving
           , Opt_DeriveDataTypeable
           , Opt_DeriveFunctor
           , Opt_DeriveFoldable
           , Opt_DeriveTraversable
           , Opt_DeriveGeneric
           , Opt_FlexibleContexts
           , Opt_FlexibleInstances
           , Opt_ConstrainedClassMethods
           , Opt_MultiParamTypeClasses
           , Opt_FunctionalDependencies
           , Opt_MagicHash
           , Opt_PolymorphicComponents
           , Opt_ExistentialQuantification
           , Opt_UnicodeSyntax
           , Opt_PostfixOperators
           , Opt_PatternGuards
           , Opt_LiberalTypeSynonyms
           , Opt_RankNTypes
           , Opt_TypeOperators
           , Opt_DoRec
           , Opt_ParallelListComp
           , Opt_EmptyDataDecls
           , Opt_KindSignatures
           , Opt_GeneralizedNewtypeDeriving ]

#ifdef GHCI
-- Consult the RTS to find whether GHC itself has been built profiled
-- If so, you can't use Template Haskell
foreign import ccall unsafe "rts_isProfiled" rtsIsProfiledIO :: IO CInt

rtsIsProfiled :: Bool
rtsIsProfiled = unsafePerformIO rtsIsProfiledIO /= 0
#endif

setGenDeriving :: Bool -> DynP ()
setGenDeriving True  = getCurLoc >>= \l -> upd (\d -> d { newDerivOnLoc = l })
setGenDeriving False = return ()

checkTemplateHaskellOk :: Bool -> DynP ()
#ifdef GHCI
checkTemplateHaskellOk turn_on
  | turn_on && rtsIsProfiled
  = addErr "You can't use Template Haskell with a profiled compiler"
  | otherwise
  = getCurLoc >>= \l -> upd (\d -> d { thOnLoc = l })
#else
-- In stage 1 we don't know that the RTS has rts_isProfiled,
-- so we simply say "ok".  It doesn't matter because TH isn't
-- available in stage 1 anyway.
checkTemplateHaskellOk _ = return ()
#endif

{- **********************************************************************
%*                                                                      *
                DynFlags constructors
%*                                                                      *
%********************************************************************* -}

type DynP = EwM (CmdLineP DynFlags)

upd :: (DynFlags -> DynFlags) -> DynP ()
upd f = liftEwM (do dflags <- getCmdLineState
                    putCmdLineState $! f dflags)

updM :: (DynFlags -> DynP DynFlags) -> DynP ()
updM f = do dflags <- liftEwM getCmdLineState
            dflags' <- f dflags
            liftEwM $ putCmdLineState $! dflags'

--------------- Constructor functions for OptKind -----------------
noArg :: (DynFlags -> DynFlags) -> OptKind (CmdLineP DynFlags)
noArg fn = NoArg (upd fn)

noArgM :: (DynFlags -> DynP DynFlags) -> OptKind (CmdLineP DynFlags)
noArgM fn = NoArg (updM fn)

noArgDF :: (DynFlags -> DynFlags) -> String -> OptKind (CmdLineP DynFlags)
noArgDF fn deprec = NoArg (upd fn >> deprecate deprec)

hasArg :: (String -> DynFlags -> DynFlags) -> OptKind (CmdLineP DynFlags)
hasArg fn = HasArg (upd . fn)

hasArgDF :: (String -> DynFlags -> DynFlags) -> String -> OptKind (CmdLineP DynFlags)
hasArgDF fn deprec = HasArg (\s -> do upd (fn s)
                                      deprecate deprec)

sepArg :: (String -> DynFlags -> DynFlags) -> OptKind (CmdLineP DynFlags)
sepArg fn = SepArg (upd . fn)

intSuffix :: (Int -> DynFlags -> DynFlags) -> OptKind (CmdLineP DynFlags)
intSuffix fn = IntSuffix (\n -> upd (fn n))

optIntSuffixM :: (Maybe Int -> DynFlags -> DynP DynFlags)
              -> OptKind (CmdLineP DynFlags)
optIntSuffixM fn = OptIntSuffix (\mi -> updM (fn mi))

setDumpFlag :: DynFlag -> OptKind (CmdLineP DynFlags)
setDumpFlag dump_flag = NoArg (setDumpFlag' dump_flag)

--------------------------
setDynFlag, unSetDynFlag :: DynFlag -> DynP ()
setDynFlag   f = upd (\dfs -> dopt_set dfs f)
unSetDynFlag f = upd (\dfs -> dopt_unset dfs f)

--------------------------
setWarningFlag, unSetWarningFlag :: WarningFlag -> DynP ()
setWarningFlag   f = upd (\dfs -> wopt_set dfs f)
unSetWarningFlag f = upd (\dfs -> wopt_unset dfs f)

--------------------------
setExtensionFlag, unSetExtensionFlag :: ExtensionFlag -> DynP ()
setExtensionFlag f = do upd (\dfs -> xopt_set dfs f)
                        sequence_ deps
  where
    deps = [ if turn_on then setExtensionFlag   d
                        else unSetExtensionFlag d
           | (f', turn_on, d) <- impliedFlags, f' == f ]
        -- When you set f, set the ones it implies
        -- NB: use setExtensionFlag recursively, in case the implied flags
        --     implies further flags

unSetExtensionFlag f = upd (\dfs -> xopt_unset dfs f)
   -- When you un-set f, however, we don't un-set the things it implies
   --      (except for -fno-glasgow-exts, which is treated specially)

--------------------------
alterSettings :: (Settings -> Settings) -> DynFlags -> DynFlags
alterSettings f dflags = dflags { settings = f (settings dflags) }

--------------------------
setDumpFlag' :: DynFlag -> DynP ()
setDumpFlag' dump_flag
  = do setDynFlag dump_flag
       when want_recomp forceRecompile
  where
        -- Certain dumpy-things are really interested in what's going
        -- on during recompilation checking, so in those cases we
        -- don't want to turn it off.
    want_recomp = dump_flag `notElem` [Opt_D_dump_if_trace,
                                       Opt_D_dump_hi_diffs]

forceRecompile :: DynP ()
-- Whenver we -ddump, force recompilation (by switching off the
-- recompilation checker), else you don't see the dump! However,
-- don't switch it off in --make mode, else *everything* gets
-- recompiled which probably isn't what you want
forceRecompile = do dfs <- liftEwM getCmdLineState
                    when (force_recomp dfs) (setDynFlag Opt_ForceRecomp)
        where
          force_recomp dfs = isOneShot (ghcMode dfs)

setVerboseCore2Core :: DynP ()
setVerboseCore2Core = do forceRecompile
                         setDynFlag Opt_D_verbose_core2core
                         upd (\dfs -> dfs { shouldDumpSimplPhase = Nothing })

setDumpSimplPhases :: String -> DynP ()
setDumpSimplPhases s = do forceRecompile
                          upd (\dfs -> dfs { shouldDumpSimplPhase = Just spec })
  where
    spec = case s of { ('=' : s') -> s';  _ -> s }

setVerbosity :: Maybe Int -> DynP ()
setVerbosity mb_n = upd (\dfs -> dfs{ verbosity = mb_n `orElse` 3 })

addCmdlineHCInclude :: String -> DynP ()
addCmdlineHCInclude a = upd (\s -> s{cmdlineHcIncludes =  a : cmdlineHcIncludes s})

extraPkgConf_ :: FilePath -> DynP ()
extraPkgConf_  p = upd (\s -> s{ extraPkgConfs = p : extraPkgConfs s })

exposePackage, exposePackageId, hidePackage, ignorePackage,
        trustPackage, distrustPackage :: String -> DynP ()
exposePackage p =
  upd (\s -> s{ packageFlags = ExposePackage p : packageFlags s })
exposePackageId p =
  upd (\s -> s{ packageFlags = ExposePackageId p : packageFlags s })
hidePackage p =
  upd (\s -> s{ packageFlags = HidePackage p : packageFlags s })
ignorePackage p =
  upd (\s -> s{ packageFlags = IgnorePackage p : packageFlags s })
trustPackage p = exposePackage p >> -- both trust and distrust also expose a package
  upd (\s -> s{ packageFlags = TrustPackage p : packageFlags s })
distrustPackage p = exposePackage p >>
  upd (\s -> s{ packageFlags = DistrustPackage p : packageFlags s })

setPackageName :: String -> DynFlags -> DynFlags
setPackageName p s =  s{ thisPackage = stringToPackageId p }

-- If we're linking a binary, then only targets that produce object
-- code are allowed (requests for other target types are ignored).
setTarget :: HscTarget -> DynP ()
setTarget l = upd set
  where
   set dfs
     | ghcLink dfs /= LinkBinary || isObjectTarget l  = dfs{ hscTarget = l }
     | otherwise = dfs

-- Changes the target only if we're compiling object code.  This is
-- used by -fasm and -fllvm, which switch from one to the other, but
-- not from bytecode to object-code.  The idea is that -fasm/-fllvm
-- can be safely used in an OPTIONS_GHC pragma.
setObjTarget :: HscTarget -> DynP ()
setObjTarget l = updM set
  where
   set dflags
     | isObjectTarget (hscTarget dflags)
       = case l of
         HscC
          | cGhcUnregisterised /= "YES" ->
             do addWarn ("Compiler not unregisterised, so ignoring " ++ flag)
                return dflags
         HscAsm
          | cGhcWithNativeCodeGen /= "YES" ->
             do addWarn ("Compiler has no native codegen, so ignoring " ++
                         flag)
                return dflags
         HscLlvm
          | not ((arch == ArchX86_64) && (os == OSLinux || os == OSDarwin)) &&
            (not opt_Static || opt_PIC)
            ->
             do addWarn ("Ignoring " ++ flag ++ " as it is incompatible with -fPIC and -dynamic on this platform")
                return dflags
         _ -> return $ dflags { hscTarget = l }
     | otherwise = return dflags
     where platform = targetPlatform dflags
           arch = platformArch platform
           os   = platformOS   platform
           flag = showHscTargetFlag l

setOptLevel :: Int -> DynFlags -> DynP DynFlags
setOptLevel n dflags
   | hscTarget dflags == HscInterpreted && n > 0
        = do addWarn "-O conflicts with --interactive; -O ignored."
             return dflags
   | otherwise
        = return (updOptLevel n dflags)


-- -Odph is equivalent to
--
--    -O2                               optimise as much as possible
--    -fmax-simplifier-iterations20     this is necessary sometimes
--    -fsimplifier-phases=3             we use an additional simplifier phase for fusion
--
setDPHOpt :: DynFlags -> DynP DynFlags
setDPHOpt dflags = setOptLevel 2 (dflags { maxSimplIterations  = 20
                                         , simplPhases         = 3
                                         })

-- Determines the package used by the vectoriser for the symbols of the vectorised code.
-- 'DPHNone' indicates that no data-parallel backend library is available; hence, the
-- vectoriser cannot be used.
--
data DPHBackend = DPHPar    -- "dph-par"
                | DPHSeq    -- "dph-seq"
                | DPHThis   -- the currently compiled package
                | DPHNone   -- no DPH library available
        deriving(Eq, Ord, Enum, Show)

setDPHBackend :: DPHBackend -> DynP ()
setDPHBackend backend = upd $ \dflags -> dflags { dphBackend = backend }

-- Query the DPH backend package to be used by the vectoriser and desugaring of DPH syntax.
--
dphPackageMaybe :: DynFlags -> Maybe PackageId
dphPackageMaybe dflags
  = case dphBackend dflags of
      DPHPar  -> Just dphParPackageId
      DPHSeq  -> Just dphSeqPackageId
      DPHThis -> Just (thisPackage dflags)
      DPHNone -> Nothing

setMainIs :: String -> DynP ()
setMainIs arg
  | not (null main_fn) && isLower (head main_fn)
     -- The arg looked like "Foo.Bar.baz"
  = upd $ \d -> d{ mainFunIs = Just main_fn,
                   mainModIs = mkModule mainPackageId (mkModuleName main_mod) }

  | isUpper (head arg)  -- The arg looked like "Foo" or "Foo.Bar"
  = upd $ \d -> d{ mainModIs = mkModule mainPackageId (mkModuleName arg) }

  | otherwise                   -- The arg looked like "baz"
  = upd $ \d -> d{ mainFunIs = Just arg }
  where
    (main_mod, main_fn) = splitLongestPrefix arg (== '.')

-----------------------------------------------------------------------------
-- Paths & Libraries

addImportPath, addLibraryPath, addIncludePath, addFrameworkPath :: FilePath -> DynP ()

-- -i on its own deletes the import paths
addImportPath "" = upd (\s -> s{importPaths = []})
addImportPath p  = upd (\s -> s{importPaths = importPaths s ++ splitPathList p})

addLibraryPath p =
  upd (\s -> s{libraryPaths = libraryPaths s ++ splitPathList p})

addIncludePath p =
  upd (\s -> s{includePaths = includePaths s ++ splitPathList p})

addFrameworkPath p =
  upd (\s -> s{frameworkPaths = frameworkPaths s ++ splitPathList p})

#ifndef mingw32_TARGET_OS
split_marker :: Char
split_marker = ':'   -- not configurable (ToDo)
#endif

splitPathList :: String -> [String]
splitPathList s = filter notNull (splitUp s)
                -- empty paths are ignored: there might be a trailing
                -- ':' in the initial list, for example.  Empty paths can
                -- cause confusion when they are translated into -I options
                -- for passing to gcc.
  where
#ifndef mingw32_TARGET_OS
    splitUp xs = split split_marker xs
#else
     -- Windows: 'hybrid' support for DOS-style paths in directory lists.
     --
     -- That is, if "foo:bar:baz" is used, this interpreted as
     -- consisting of three entries, 'foo', 'bar', 'baz'.
     -- However, with "c:/foo:c:\\foo;x:/bar", this is interpreted
     -- as 3 elts, "c:/foo", "c:\\foo", "x:/bar"
     --
     -- Notice that no attempt is made to fully replace the 'standard'
     -- split marker ':' with the Windows / DOS one, ';'. The reason being
     -- that this will cause too much breakage for users & ':' will
     -- work fine even with DOS paths, if you're not insisting on being silly.
     -- So, use either.
    splitUp []             = []
    splitUp (x:':':div:xs) | div `elem` dir_markers
                           = ((x:':':div:p): splitUp rs)
                           where
                              (p,rs) = findNextPath xs
          -- we used to check for existence of the path here, but that
          -- required the IO monad to be threaded through the command-line
          -- parser which is quite inconvenient.  The
    splitUp xs = cons p (splitUp rs)
               where
                 (p,rs) = findNextPath xs

                 cons "" xs = xs
                 cons x  xs = x:xs

    -- will be called either when we've consumed nought or the
    -- "<Drive>:/" part of a DOS path, so splitting is just a Q of
    -- finding the next split marker.
    findNextPath xs =
        case break (`elem` split_markers) xs of
           (p, _:ds) -> (p, ds)
           (p, xs)   -> (p, xs)

    split_markers :: [Char]
    split_markers = [':', ';']

    dir_markers :: [Char]
    dir_markers = ['/', '\\']
#endif

-- -----------------------------------------------------------------------------
-- tmpDir, where we store temporary files.

setTmpDir :: FilePath -> DynFlags -> DynFlags
setTmpDir dir = alterSettings (\s -> s { sTmpDir = normalise dir })
  -- we used to fix /cygdrive/c/.. on Windows, but this doesn't
  -- seem necessary now --SDM 7/2/2008

-----------------------------------------------------------------------------
-- RTS opts

setRtsOpts :: String -> DynP ()
setRtsOpts arg  = upd $ \ d -> d {rtsOpts = Just arg}

setRtsOptsEnabled :: RtsOptsEnabled -> DynP ()
setRtsOptsEnabled arg  = upd $ \ d -> d {rtsOptsEnabled = arg}

-----------------------------------------------------------------------------
-- Hpc stuff

setOptHpcDir :: String -> DynP ()
setOptHpcDir arg  = upd $ \ d -> d{hpcDir = arg}

-----------------------------------------------------------------------------
-- Via-C compilation stuff

-- There are some options that we need to pass to gcc when compiling
-- Haskell code via C, but are only supported by recent versions of
-- gcc.  The configure script decides which of these options we need,
-- and puts them in the "settings" file in $topdir. The advantage of
-- having these in a separate file is that the file can be created at
-- install-time depending on the available gcc version, and even
-- re-generated later if gcc is upgraded.
--
-- The options below are not dependent on the version of gcc, only the
-- platform.

picCCOpts :: DynFlags -> [String]
picCCOpts dflags
    = case platformOS (targetPlatform dflags) of
      OSDarwin
          -- Apple prefers to do things the other way round.
          -- PIC is on by default.
          -- -mdynamic-no-pic:
          --     Turn off PIC code generation.
          -- -fno-common:
          --     Don't generate "common" symbols - these are unwanted
          --     in dynamic libraries.

       | opt_PIC   -> ["-fno-common", "-U __PIC__", "-D__PIC__"]
       | otherwise -> ["-mdynamic-no-pic"]
      OSMinGW32 -- no -fPIC for Windows
       | opt_PIC   -> ["-U __PIC__", "-D__PIC__"]
       | otherwise -> []
      _
      -- we need -fPIC for C files when we are compiling with -dynamic,
      -- otherwise things like stub.c files don't get compiled
      -- correctly.  They need to reference data in the Haskell
      -- objects, but can't without -fPIC.  See
      -- http://hackage.haskell.org/trac/ghc/wiki/Commentary/PositionIndependentCode
       | opt_PIC || not opt_Static -> ["-fPIC", "-U __PIC__", "-D__PIC__"]
       | otherwise                 -> []

-- -----------------------------------------------------------------------------
-- Splitting

can_split :: Bool
can_split = cSupportsSplitObjs == "YES"

-- -----------------------------------------------------------------------------
-- Compiler Info

compilerInfo :: DynFlags -> [(String, String)]
compilerInfo dflags
    = -- We always make "Project name" be first to keep parsing in
      -- other languages simple, i.e. when looking for other fields,
      -- you don't have to worry whether there is a leading '[' or not
      ("Project name",                 cProjectName)
      -- Next come the settings, so anything else can be overridden
      -- in the settings file (as "lookup" uses the first match for the
      -- key)
    : rawSettings dflags
   ++ [("Project version",             cProjectVersion),
       ("Booter version",              cBooterVersion),
       ("Stage",                       cStage),
       ("Build platform",              cBuildPlatformString),
       ("Host platform",               cHostPlatformString),
       ("Target platform",             cTargetPlatformString),
       ("Have interpreter",            cGhcWithInterpreter),
       ("Object splitting supported",  cSupportsSplitObjs),
       ("Have native code generator",  cGhcWithNativeCodeGen),
       ("Support SMP",                 cGhcWithSMP),
       ("Unregisterised",              cGhcUnregisterised),
       ("Tables next to code",         cGhcEnableTablesNextToCode),
       ("RTS ways",                    cGhcRTSWays),
       ("Leading underscore",          cLeadingUnderscore),
       ("Debug on",                    show debugIsOn),
       ("LibDir",                      topDir dflags),
       ("Global Package DB",           systemPackageConfig dflags),
       ("Gcc Linker flags",            show cGccLinkerOpts),
       ("Ld Linker flags",             show cLdLinkerOpts)
      ]
<|MERGE_RESOLUTION|>--- conflicted
+++ resolved
@@ -1562,21 +1562,6 @@
   , Flag "O"      (optIntSuffixM (\mb_n -> setOptLevel (mb_n `orElse` 1)))
                 -- If the number is missing, use 1
 
-<<<<<<< HEAD
-  , flagA "fsimplifier-phases"          (intSuffix (\n d -> d{ simplPhases = n }))
-  , flagA "fmax-simplifier-iterations"  (intSuffix (\n d -> d{ maxSimplIterations = n }))
-  , flagA "fspec-constr-threshold"      (intSuffix (\n d -> d{ specConstrThreshold = Just n }))
-  , flagA "fno-spec-constr-threshold"   (noArg (\d -> d{ specConstrThreshold = Nothing }))
-  , flagA "fspec-constr-count"          (intSuffix (\n d -> d{ specConstrCount = Just n }))
-  , flagA "fno-spec-constr-count"       (noArg (\d -> d{ specConstrCount = Nothing }))
-  , flagA "fliberate-case-threshold"    (intSuffix (\n d -> d{ liberateCaseThreshold = Just n }))
-  , flagA "fno-liberate-case-threshold" (noArg (\d -> d{ liberateCaseThreshold = Nothing }))
-  , flagA "frule-check"                 (sepArg (\s d -> d{ ruleCheck = Just s }))
-  , flagA "fcontext-stack"              (intSuffix (\n d -> d{ ctxtStkDepth = n }))
-  , flagA "fstrictness-before"          (hasArg (\s d -> d{ strictnessBefore = s : strictnessBefore d }))
-  , flagA "ffloat-lam-args"             (intSuffix (\n d -> d{ floatLamArgs = Just n }))
-  , flagA "ffloat-all-lams"             (noArg (\d -> d{ floatLamArgs = Nothing }))
-=======
   , Flag "fsimplifier-phases"          (intSuffix (\n d -> d{ simplPhases = n }))
   , Flag "fmax-simplifier-iterations"  (intSuffix (\n d -> d{ maxSimplIterations = n }))
   , Flag "fsimpl-tick-factor"          (intSuffix (\n d -> d{ simplTickFactor = n }))
@@ -1588,10 +1573,9 @@
   , Flag "fno-liberate-case-threshold" (noArg (\d -> d{ liberateCaseThreshold = Nothing }))
   , Flag "frule-check"                 (sepArg (\s d -> d{ ruleCheck = Just s }))
   , Flag "fcontext-stack"              (intSuffix (\n d -> d{ ctxtStkDepth = n }))
-  , Flag "fstrictness-before"          (intSuffix (\n d -> d{ strictnessBefore = n : strictnessBefore d }))
+  , Flag "fstrictness-before"          (hasArg (\s d -> d{ strictnessBefore = s : strictnessBefore d }))
   , Flag "ffloat-lam-args"             (intSuffix (\n d -> d{ floatLamArgs = Just n }))
   , Flag "ffloat-all-lams"             (noArg (\d -> d{ floatLamArgs = Nothing }))
->>>>>>> 6dfd9016
 
         ------ Profiling ----------------------------------------------------
 
