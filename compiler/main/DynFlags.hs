--- conflicted
+++ resolved
@@ -3199,9 +3199,6 @@
        ("Debug on",                    show debugIsOn),
        ("LibDir",                      topDir dflags),
        ("Global Package DB",           systemPackageConfig dflags)
-<<<<<<< HEAD
-      ]
-=======
       ]
 
 #include "../includes/dist-derivedconstants/header/GHCConstantsHaskellType.hs"
@@ -3280,5 +3277,4 @@
                 (dflags', ws) -> (dflags', L loc warning : ws)
           platform = targetPlatform dflags
           arch = platformArch platform
-          os   = platformOS   platform
->>>>>>> 1b02de8d
+          os   = platformOS   platform