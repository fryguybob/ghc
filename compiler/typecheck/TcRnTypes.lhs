
% (c) The University of Glasgow 2006
% (c) The GRASP Project, Glasgow University, 1992-2002
%

Various types used during typechecking, please see TcRnMonad as well for
operations on these types. You probably want to import it, instead of this
module.

All the monads exported here are built on top of the same IOEnv monad. The
monad functions like a Reader monad in the way it passes the environment
around. This is done to allow the environment to be manipulated in a stack
like fashion when entering expressions... ect.

For state that is global and should be returned at the end (e.g not part
of the stack mechanism), you should use an TcRef (= IORef) to store them.

\begin{code}
{-# OPTIONS -fno-warn-tabs #-}
-- The above warning supression flag is a temporary kludge.
-- While working on this module you are encouraged to remove it and
-- detab the module (please do the detabbing in a separate patch). See
--     http://hackage.haskell.org/trac/ghc/wiki/Commentary/CodingStyle#TabsvsSpaces
-- for details

module TcRnTypes(
	TcRnIf, TcRn, TcM, RnM,	IfM, IfL, IfG, -- The monad is opaque outside this module
	TcRef,

	-- The environment types
	Env(..), 
	TcGblEnv(..), TcLclEnv(..), 
	IfGblEnv(..), IfLclEnv(..), 

	-- Ranamer types
	ErrCtxt, RecFieldEnv(..),
	ImportAvails(..), emptyImportAvails, plusImportAvails, 
	WhereFrom(..), mkModDeps,

	-- Typechecker types
	TcTypeEnv, TcTyThing(..), PromotionErr(..), 
        pprTcTyThingCategory, pprPECategory,

	-- Template Haskell
	ThStage(..), topStage, topAnnStage, topSpliceStage,
	ThLevel, impLevel, outerLevel, thLevel,

	-- Arrows
	ArrowCtxt(NoArrowCtxt), newArrowScope, escapeArrowScope,

	-- Constraints
        Untouchables(..), inTouchableRange, isNoUntouchables,

       -- Canonical constraints
        Xi, Ct(..), Cts, emptyCts, andCts, andManyCts, keepWanted,
        singleCt, extendCts, isEmptyCts, isCTyEqCan, isCFunEqCan,
<<<<<<< HEAD
        isCDictCan_Maybe, isCIPCan_Maybe, isCFunEqCan_Maybe,
        isCHoleCan_Maybe, isCHoleCan,
=======
        isCDictCan_Maybe, isCFunEqCan_Maybe,
>>>>>>> a211fcf6
        isCIrredEvCan, isCNonCanonical, isWantedCt, isDerivedCt, 
        isGivenCt, 
        ctWantedLoc, ctEvidence,
        SubGoalDepth, mkNonCanonical, ctPred, ctEvPred, ctEvTerm, ctEvId,

        WantedConstraints(..), insolubleWC, emptyWC, isEmptyWC,
        andWC, unionsWC, addFlats, addImplics, mkFlatWC, addInsols,

        Implication(..),
        CtLoc(..), ctLocSpan, ctLocOrigin, setCtLocOrigin,
	CtOrigin(..), EqOrigin(..), 
        WantedLoc, GivenLoc, pushErrCtxt, 
        pushErrCtxtSameOrigin,

	SkolemInfo(..),

        CtEvidence(..), pprFlavorArising,
        mkGivenLoc,
        isWanted, isGiven,
        isDerived, getWantedLoc, getGivenLoc, canSolve, canRewrite,

	-- Pretty printing
        pprEvVarTheta, pprWantedsWithLocs,
	pprEvVars, pprEvVarWithType, 
        pprArising, pprArisingAt,

	-- Misc other types
	TcId, TcIdSet, TcTyVarBind(..), TcTyVarBinds
	
  ) where

#include "HsVersions.h"

import HsSyn
import HscTypes
import TcEvidence
import Type
import Class    ( Class )
import TyCon    ( TyCon )
import DataCon  ( DataCon, dataConUserType )
import TcType
import Annotations
import InstEnv
import FamInstEnv
import IOEnv
import RdrName
import Name
import NameEnv
import NameSet
import Avail
import Var
import VarEnv
import Module
import SrcLoc
import VarSet
import ErrUtils
import UniqFM
import UniqSupply
import Unique
import BasicTypes
import Bag
import DynFlags
import Outputable
import ListSetOps
import FastString
import Util

import Data.Set (Set)

import UniqSet
import qualified Data.Map as Map
\end{code}


%************************************************************************
%*									*
	       Standard monad definition for TcRn
    All the combinators for the monad can be found in TcRnMonad
%*									*
%************************************************************************

The monad itself has to be defined here, because it is mentioned by ErrCtxt

\begin{code}
type TcRef a 	 = IORef a
type TcId    	 = Id 			
type TcIdSet 	 = IdSet


type TcRnIf a b c = IOEnv (Env a b) c
type IfM lcl a  = TcRnIf IfGblEnv lcl a		-- Iface stuff

type IfG a  = IfM () a				-- Top level
type IfL a  = IfM IfLclEnv a			-- Nested
type TcRn a = TcRnIf TcGblEnv TcLclEnv a
type RnM  a = TcRn a		-- Historical
type TcM  a = TcRn a		-- Historical
\end{code}

Representation of type bindings to uninstantiated meta variables used during
constraint solving.

\begin{code}
data TcTyVarBind = TcTyVarBind TcTyVar TcType

type TcTyVarBinds = Bag TcTyVarBind

instance Outputable TcTyVarBind where
  ppr (TcTyVarBind tv ty) = ppr tv <+> text ":=" <+> ppr ty
\end{code}


%************************************************************************
%*                                                                      *
                The main environment types
%*                                                                      *
%************************************************************************

\begin{code}
-- We 'stack' these envs through the Reader like monad infastructure
-- as we move into an expression (although the change is focused in
-- the lcl type).
data Env gbl lcl
  = Env {
        env_top  :: HscEnv,  -- Top-level stuff that never changes
                             -- Includes all info about imported things

        env_us   :: {-# UNPACK #-} !(IORef UniqSupply),
                             -- Unique supply for local varibles

        env_gbl  :: gbl,     -- Info about things defined at the top level
                             -- of the module being compiled

        env_lcl  :: lcl      -- Nested stuff; changes as we go into 
    }

instance ContainsDynFlags (Env gbl lcl) where
    extractDynFlags env = hsc_dflags (env_top env)

-- TcGblEnv describes the top-level of the module at the 
-- point at which the typechecker is finished work.
-- It is this structure that is handed on to the desugarer
-- For state that needs to be updated during the typechecking
-- phase and returned at end, use a TcRef (= IORef).

data TcGblEnv
  = TcGblEnv {
	tcg_mod     :: Module,         -- ^ Module being compiled
	tcg_src     :: HscSource,
          -- ^ What kind of module (regular Haskell, hs-boot, ext-core)

	tcg_rdr_env :: GlobalRdrEnv,   -- ^ Top level envt; used during renaming
	tcg_default :: Maybe [Type],
          -- ^ Types used for defaulting. @Nothing@ => no @default@ decl

	tcg_fix_env   :: FixityEnv,	-- ^ Just for things in this module
	tcg_field_env :: RecFieldEnv,	-- ^ Just for things in this module

	tcg_type_env :: TypeEnv,
          -- ^ Global type env for the module we are compiling now.  All
	  -- TyCons and Classes (for this module) end up in here right away,
	  -- along with their derived constructors, selectors.
	  --
	  -- (Ids defined in this module start in the local envt, though they
	  --  move to the global envt during zonking)

	tcg_type_env_var :: TcRef TypeEnv,
		-- Used only to initialise the interface-file
		-- typechecker in initIfaceTcRn, so that it can see stuff
		-- bound in this module when dealing with hi-boot recursions
		-- Updated at intervals (e.g. after dealing with types and classes)
	
	tcg_inst_env     :: InstEnv,
          -- ^ Instance envt for all /home-package/ modules; 
          -- Includes the dfuns in tcg_insts
	tcg_fam_inst_env :: FamInstEnv,	-- ^ Ditto for family instances

		-- Now a bunch of things about this module that are simply 
		-- accumulated, but never consulted until the end.  
		-- Nevertheless, it's convenient to accumulate them along 
		-- with the rest of the info from this module.
	tcg_exports :: [AvailInfo],	-- ^ What is exported
	tcg_imports :: ImportAvails,
          -- ^ Information about what was imported from where, including
	  -- things bound in this module. Also store Safe Haskell info
          -- here about transative trusted packaage requirements.

	tcg_dus :: DefUses,
          -- ^ What is defined in this module and what is used.
          -- The latter is used to generate
          --
          --  (a) version tracking; no need to recompile if these things have
          --      not changed version stamp
          --
          --  (b) unused-import info

	tcg_keep :: TcRef NameSet,
          -- ^ Locally-defined top-level names to keep alive.
          --
          -- "Keep alive" means give them an Exported flag, so that the
          -- simplifier does not discard them as dead code, and so that they
          -- are exposed in the interface file (but not to export to the
          -- user).
          --
          -- Some things, like dict-fun Ids and default-method Ids are "born"
          -- with the Exported flag on, for exactly the above reason, but some
          -- we only discover as we go.  Specifically:
          --
          --   * The to/from functions for generic data types
          --
          --   * Top-level variables appearing free in the RHS of an orphan
          --     rule
          --
          --   * Top-level variables appearing free in a TH bracket

        tcg_th_used :: TcRef Bool,
          -- ^ @True@ <=> Template Haskell syntax used.
          --
          -- We need this so that we can generate a dependency on the
          -- Template Haskell package, becuase the desugarer is going
          -- to emit loads of references to TH symbols.  The reference
          -- is implicit rather than explicit, so we have to zap a
          -- mutable variable.

        tcg_th_splice_used :: TcRef Bool,
          -- ^ @True@ <=> A Template Haskell splice was used.
          --
          -- Splices disable recompilation avoidance (see #481)

	tcg_dfun_n  :: TcRef OccSet,
          -- ^ Allows us to choose unique DFun names.

	-- The next fields accumulate the payload of the module
	-- The binds, rules and foreign-decl fiels are collected
	-- initially in un-zonked form and are finally zonked in tcRnSrcDecls

        tcg_rn_exports :: Maybe [Located (IE Name)],
        tcg_rn_imports :: [LImportDecl Name],
		-- Keep the renamed imports regardless.  They are not 
		-- voluminous and are needed if you want to report unused imports

        tcg_used_rdrnames :: TcRef (Set RdrName),
		-- The set of used *imported* (not locally-defined) RdrNames
		-- Used only to report unused import declarations

	tcg_rn_decls :: Maybe (HsGroup Name),
          -- ^ Renamed decls, maybe.  @Nothing@ <=> Don't retain renamed
          -- decls.

        tcg_dependent_files :: TcRef [FilePath], -- ^ dependencies from addDependentFile

        tcg_ev_binds  :: Bag EvBind,	    -- Top-level evidence bindings
	tcg_binds     :: LHsBinds Id,	    -- Value bindings in this module
        tcg_sigs      :: NameSet, 	    -- ...Top-level names that *lack* a signature
        tcg_imp_specs :: [LTcSpecPrag],     -- ...SPECIALISE prags for imported Ids
	tcg_warns     :: Warnings,	    -- ...Warnings and deprecations
	tcg_anns      :: [Annotation],      -- ...Annotations
        tcg_tcs       :: [TyCon],           -- ...TyCons and Classes
	tcg_insts     :: [ClsInst],	    -- ...Instances
        tcg_fam_insts :: [FamInst],         -- ...Family instances
        tcg_rules     :: [LRuleDecl Id],    -- ...Rules
        tcg_fords     :: [LForeignDecl Id], -- ...Foreign import & exports
        tcg_vects     :: [LVectDecl Id],    -- ...Vectorisation declarations

	tcg_doc_hdr   :: Maybe LHsDocString, -- ^ Maybe Haddock header docs
        tcg_hpc       :: AnyHpcUsage,        -- ^ @True@ if any part of the
                                             --  prog uses hpc instrumentation.

        tcg_main      :: Maybe Name,         -- ^ The Name of the main
                                             -- function, if this module is
                                             -- the main module.
        tcg_safeInfer :: TcRef Bool          -- Has the typechecker
                                             -- inferred this module
                                             -- as -XSafe (Safe Haskell)
    }

data RecFieldEnv 
  = RecFields (NameEnv [Name])	-- Maps a constructor name *in this module*
				-- to the fields for that constructor
	      NameSet		-- Set of all fields declared *in this module*;
				-- used to suppress name-shadowing complaints
				-- when using record wild cards
				-- E.g.  let fld = e in C {..}
	-- This is used when dealing with ".." notation in record 
	-- construction and pattern matching.
	-- The FieldEnv deals *only* with constructors defined in *this*
	-- module.  For imported modules, we get the same info from the
	-- TypeEnv
\end{code}

%************************************************************************
%*									*
		The interface environments
  	      Used when dealing with IfaceDecls
%*									*
%************************************************************************

\begin{code}
data IfGblEnv 
  = IfGblEnv {
	-- The type environment for the module being compiled,
	-- in case the interface refers back to it via a reference that
	-- was originally a hi-boot file.
	-- We need the module name so we can test when it's appropriate
	-- to look in this env.
	if_rec_types :: Maybe (Module, IfG TypeEnv)
		-- Allows a read effect, so it can be in a mutable
		-- variable; c.f. handling the external package type env
		-- Nothing => interactive stuff, no loops possible
    }

data IfLclEnv
  = IfLclEnv {
	-- The module for the current IfaceDecl
	-- So if we see   f = \x -> x
	-- it means M.f = \x -> x, where M is the if_mod
	if_mod :: Module,

	-- The field is used only for error reporting
	-- if (say) there's a Lint error in it
	if_loc :: SDoc,
		-- Where the interface came from:
		--	.hi file, or GHCi state, or ext core
		-- plus which bit is currently being examined

	if_tv_env  :: UniqFM TyVar,	-- Nested tyvar bindings
		      	     		-- (and coercions)
	if_id_env  :: UniqFM Id		-- Nested id binding
    }
\end{code}


%************************************************************************
%*									*
		The local typechecker environment
%*									*
%************************************************************************

The Global-Env/Local-Env story
~~~~~~~~~~~~~~~~~~~~~~~~~~~~~~
During type checking, we keep in the tcg_type_env
	* All types and classes
	* All Ids derived from types and classes (constructors, selectors)

At the end of type checking, we zonk the local bindings,
and as we do so we add to the tcg_type_env
	* Locally defined top-level Ids

Why?  Because they are now Ids not TcIds.  This final GlobalEnv is
	a) fed back (via the knot) to typechecking the 
	   unfoldings of interface signatures
	b) used in the ModDetails of this module

\begin{code}
data TcLclEnv		-- Changes as we move inside an expression
			-- Discarded after typecheck/rename; not passed on to desugarer
  = TcLclEnv {
	tcl_loc  :: SrcSpan,		-- Source span
	tcl_ctxt :: [ErrCtxt],		-- Error context, innermost on top
	tcl_errs :: TcRef Messages,	-- Place to accumulate errors

	tcl_th_ctxt    :: ThStage,	      -- Template Haskell context
	tcl_arrow_ctxt :: ArrowCtxt,	      -- Arrow-notation context

	tcl_rdr :: LocalRdrEnv,		-- Local name envt
		-- Maintained during renaming, of course, but also during
		-- type checking, solely so that when renaming a Template-Haskell
		-- splice we have the right environment for the renamer.
		-- 
		--   Does *not* include global name envt; may shadow it
		--   Includes both ordinary variables and type variables;
		--   they are kept distinct because tyvar have a different
		--   occurrence contructor (Name.TvOcc)
		-- We still need the unsullied global name env so that
    		--   we can look up record field names

	tcl_env  :: TcTypeEnv,    -- The local type environment: Ids and
			          -- TyVars defined in this module

        tcl_tidy :: TidyEnv,      -- Used for tidying types; contains all
                                  -- in-scope type variables (but not term variables)
					
	tcl_tyvars :: TcRef TcTyVarSet,	-- The "global tyvars"
			-- Namely, the in-scope TyVars bound in tcl_env, 
			-- plus the tyvars mentioned in the types of Ids bound
			-- in tcl_lenv. 
                        -- Why mutable? see notes with tcGetGlobalTyVars

	tcl_lie   :: TcRef WantedConstraints,    -- Place to accumulate type constraints

	-- TcMetaTyVars have 
	tcl_meta  :: TcRef Unique,  -- The next free unique for TcMetaTyVars
		     		    -- Guaranteed to be allocated linearly
	tcl_untch :: Unique	    -- Any TcMetaTyVar with 
		     		    --     unique >= tcl_untch is touchable
		     		    --     unique <  tcl_untch is untouchable
    }

type TcTypeEnv = NameEnv TcTyThing


{- Note [Given Insts]
   ~~~~~~~~~~~~~~~~~~
Because of GADTs, we have to pass inwards the Insts provided by type signatures 
and existential contexts. Consider
	data T a where { T1 :: b -> b -> T [b] }
	f :: Eq a => T a -> Bool
	f (T1 x y) = [x]==[y]

The constructor T1 binds an existential variable 'b', and we need Eq [b].
Well, we have it, because Eq a refines to Eq [b], but we can only spot that if we 
pass it inwards.

-}

---------------------------
-- Template Haskell stages and levels 
---------------------------

data ThStage	-- See Note [Template Haskell state diagram] in TcSplice
  = Splice	-- Top-level splicing
		-- This code will be run *at compile time*;
		--   the result replaces the splice
		-- Binding level = 0
 
  | Comp   	-- Ordinary Haskell code
		-- Binding level = 1

  | Brack  			-- Inside brackets 
      ThStage 			--   Binding level = level(stage) + 1
      (TcRef [PendingSplice])	--   Accumulate pending splices here
      (TcRef WantedConstraints)	--     and type constraints here

topStage, topAnnStage, topSpliceStage :: ThStage
topStage       = Comp
topAnnStage    = Splice
topSpliceStage = Splice

instance Outputable ThStage where
   ppr Splice        = text "Splice"
   ppr Comp	     = text "Comp"
   ppr (Brack s _ _) = text "Brack" <> parens (ppr s)

type ThLevel = Int	
        -- See Note [Template Haskell levels] in TcSplice
	-- Incremented when going inside a bracket,
	-- decremented when going inside a splice
	-- NB: ThLevel is one greater than the 'n' in Fig 2 of the
	--     original "Template meta-programming for Haskell" paper

impLevel, outerLevel :: ThLevel
impLevel = 0	-- Imported things; they can be used inside a top level splice
outerLevel = 1	-- Things defined outside brackets
-- NB: Things at level 0 are not *necessarily* imported.
--	eg  $( \b -> ... )   here b is bound at level 0
--
-- For example: 
--	f = ...
--	g1 = $(map ...)		is OK
--	g2 = $(f ...)		is not OK; because we havn't compiled f yet

thLevel :: ThStage -> ThLevel
thLevel Splice        = 0
thLevel Comp          = 1
thLevel (Brack s _ _) = thLevel s + 1

---------------------------
-- Arrow-notation context
---------------------------

{-
In arrow notation, a variable bound by a proc (or enclosed let/kappa)
is not in scope to the left of an arrow tail (-<) or the head of (|..|).
For example

	proc x -> (e1 -< e2)

Here, x is not in scope in e1, but it is in scope in e2.  This can get
a bit complicated:

	let x = 3 in
	proc y -> (proc z -> e1) -< e2

Here, x and z are in scope in e1, but y is not.  We implement this by
recording the environment when passing a proc (using newArrowScope),
and returning to that (using escapeArrowScope) on the left of -< and the
head of (|..|).
-}

data ArrowCtxt
  = NoArrowCtxt
  | ArrowCtxt (Env TcGblEnv TcLclEnv)

-- Record the current environment (outside a proc)
newArrowScope :: TcM a -> TcM a
newArrowScope
  = updEnv $ \env ->
	env { env_lcl = (env_lcl env) { tcl_arrow_ctxt = ArrowCtxt env } }

-- Return to the stored environment (from the enclosing proc)
escapeArrowScope :: TcM a -> TcM a
escapeArrowScope
  = updEnv $ \ env -> case tcl_arrow_ctxt (env_lcl env) of
	NoArrowCtxt -> env
	ArrowCtxt env' -> env'

---------------------------
-- TcTyThing
---------------------------

data TcTyThing
  = AGlobal TyThing		-- Used only in the return type of a lookup

  | ATcId   {		-- Ids defined in this module; may not be fully zonked
	tct_id     :: TcId,		
	tct_closed :: TopLevelFlag,   -- See Note [Bindings with closed types]
	tct_level  :: ThLevel }

  | ATyVar  Name TcTyVar	-- The type variable to which the lexically scoped type 
				-- variable is bound. We only need the Name
				-- for error-message purposes; it is the corresponding
				-- Name in the domain of the envt

  | AThing  TcKind   -- Used temporarily, during kind checking, for the
		     --	tycons and clases in this recursive group
                     -- Can be a mono-kind or a poly-kind; in TcTyClsDcls see
                     -- Note [Type checking recursive type and class declarations]

  | APromotionErr PromotionErr 

data PromotionErr 
  = TyConPE          -- TyCon used in a kind before we are ready
                     --     data T :: T -> * where ...
  | ClassPE          -- Ditto Class

  | FamDataConPE     -- Data constructor for a data family
                     -- See Note [AFamDataCon: not promoting data family constructors] in TcRnDriver

  | RecDataConPE     -- Data constructor in a reuursive loop
                     -- See Note [ARecDataCon: recusion and promoting data constructors] in TcTyClsDecls

instance Outputable TcTyThing where	-- Debugging only
   ppr (AGlobal g)      = pprTyThing g
   ppr elt@(ATcId {})   = text "Identifier" <> 
			  brackets (ppr (tct_id elt) <> dcolon 
                                 <> ppr (varType (tct_id elt)) <> comma
				 <+> ppr (tct_closed elt) <> comma
				 <+> ppr (tct_level elt))
   ppr (ATyVar tv _)    = text "Type variable" <+> quotes (ppr tv)
   ppr (AThing k)       = text "AThing" <+> ppr k
   ppr (APromotionErr err) = text "APromotionErr" <+> ppr err

instance Outputable PromotionErr where
  ppr ClassPE      = text "ClassPE"
  ppr TyConPE      = text "TyConPE"
  ppr FamDataConPE = text "FamDataConPE"
  ppr RecDataConPE = text "RecDataConPE"

pprTcTyThingCategory :: TcTyThing -> SDoc
pprTcTyThingCategory (AGlobal thing)    = pprTyThingCategory thing
pprTcTyThingCategory (ATyVar {})        = ptext (sLit "Type variable")
pprTcTyThingCategory (ATcId {})         = ptext (sLit "Local identifier")
pprTcTyThingCategory (AThing {})        = ptext (sLit "Kinded thing")
pprTcTyThingCategory (APromotionErr pe) = pprPECategory pe

pprPECategory :: PromotionErr -> SDoc
pprPECategory ClassPE      = ptext (sLit "Class")
pprPECategory TyConPE      = ptext (sLit "Type constructor")
pprPECategory FamDataConPE = ptext (sLit "Data constructor")
pprPECategory RecDataConPE = ptext (sLit "Data constructor")
\end{code}


Note [Bindings with closed types]
~~~~~~~~~~~~~~~~~~~~~~~~~~~~~~~~~
Consider

  f x = let g ys = map not ys
        in ...

Can we generalise 'g' under the OutsideIn algorithm?  Yes, 
because all g's free variables are top-level; that is they themselves
have no free type variables, and it is the type variables in the
environment that makes things tricky for OutsideIn generalisation.

Definition:

   A variable is "closed", and has tct_closed set to TopLevel,
      iff 
   a) all its free variables are imported, or are themselves closed
   b) generalisation is not restricted by the monomorphism restriction

Under OutsideIn we are free to generalise a closed let-binding.
This is an extension compared to the JFP paper on OutsideIn, which
used "top-level" as a proxy for "closed".  (It's not a good proxy 
anyway -- the MR can make a top-level binding with a free type
variable.)

Note that:
  * A top-level binding may not be closed, if it suffer from the MR

  * A nested binding may be closed (eg 'g' in the example we started with)
    Indeed, that's the point; whether a function is defined at top level
    or nested is orthogonal to the question of whether or not it is closed 

  * A binding may be non-closed because it mentions a lexically scoped
    *type variable*  Eg
        f :: forall a. blah
        f x = let g y = ...(y::a)...


\begin{code}
type ErrCtxt = (Bool, TidyEnv -> TcM (TidyEnv, MsgDoc))
	-- Monadic so that we have a chance
	-- to deal with bound type variables just before error
	-- message construction

	-- Bool:  True <=> this is a landmark context; do not
	--		   discard it when trimming for display
\end{code}


%************************************************************************
%*									*
	Operations over ImportAvails
%*									*
%************************************************************************

\begin{code}
-- | 'ImportAvails' summarises what was imported from where, irrespective of
-- whether the imported things are actually used or not.  It is used:
--
--  * when processing the export list,
--
--  * when constructing usage info for the interface file,
--
--  * to identify the list of directly imported modules for initialisation
--    purposes and for optimised overlap checking of family instances,
--
--  * when figuring out what things are really unused
--
data ImportAvails 
   = ImportAvails {
	imp_mods :: ImportedMods,
	  --      = ModuleEnv [(ModuleName, Bool, SrcSpan, Bool)],
          -- ^ Domain is all directly-imported modules
          -- The 'ModuleName' is what the module was imported as, e.g. in
          -- @
          --     import Foo as Bar
          -- @
          -- it is @Bar@.
          --
          -- The 'Bool' means:
          --
          --  - @True@ => import was @import Foo ()@
          --
          --  - @False@ => import was some other form
          --
          -- Used
          --
          --   (a) to help construct the usage information in the interface
          --       file; if we import somethign we need to recompile if the
          --       export version changes
          --
          --   (b) to specify what child modules to initialise
          --
          -- We need a full ModuleEnv rather than a ModuleNameEnv here,
          -- because we might be importing modules of the same name from
          -- different packages. (currently not the case, but might be in the
          -- future).

        imp_dep_mods :: ModuleNameEnv (ModuleName, IsBootInterface),
          -- ^ Home-package modules needed by the module being compiled
          --
          -- It doesn't matter whether any of these dependencies
          -- are actually /used/ when compiling the module; they
          -- are listed if they are below it at all.  For
          -- example, suppose M imports A which imports X.  Then
          -- compiling M might not need to consult X.hi, but X
          -- is still listed in M's dependencies.

        imp_dep_pkgs :: [PackageId],
          -- ^ Packages needed by the module being compiled, whether directly,
          -- or via other modules in this package, or via modules imported
          -- from other packages.
        
        imp_trust_pkgs :: [PackageId],
          -- ^ This is strictly a subset of imp_dep_pkgs and records the
          -- packages the current module needs to trust for Safe Haskell
          -- compilation to succeed. A package is required to be trusted if
          -- we are dependent on a trustworthy module in that package.
          -- While perhaps making imp_dep_pkgs a tuple of (PackageId, Bool)
          -- where True for the bool indicates the package is required to be
          -- trusted is the more logical  design, doing so complicates a lot
          -- of code not concerned with Safe Haskell.
          -- See Note [RnNames . Tracking Trust Transitively]

        imp_trust_own_pkg :: Bool,
          -- ^ Do we require that our own package is trusted?
          -- This is to handle efficiently the case where a Safe module imports
          -- a Trustworthy module that resides in the same package as it.
          -- See Note [RnNames . Trust Own Package]

        imp_orphs :: [Module],
          -- ^ Orphan modules below us in the import tree (and maybe including
          -- us for imported modules)

        imp_finsts :: [Module]
          -- ^ Family instance modules below us in the import tree (and maybe
          -- including us for imported modules)
      }

mkModDeps :: [(ModuleName, IsBootInterface)]
	  -> ModuleNameEnv (ModuleName, IsBootInterface)
mkModDeps deps = foldl add emptyUFM deps
	       where
		 add env elt@(m,_) = addToUFM env m elt

emptyImportAvails :: ImportAvails
emptyImportAvails = ImportAvails { imp_mods          = emptyModuleEnv,
                                   imp_dep_mods      = emptyUFM,
                                   imp_dep_pkgs      = [],
                                   imp_trust_pkgs    = [],
                                   imp_trust_own_pkg = False,
                                   imp_orphs         = [],
                                   imp_finsts        = [] }

-- | Union two ImportAvails
--
-- This function is a key part of Import handling, basically
-- for each import we create a seperate ImportAvails structure
-- and then union them all together with this function.
plusImportAvails ::  ImportAvails ->  ImportAvails ->  ImportAvails
plusImportAvails
  (ImportAvails { imp_mods = mods1,
                  imp_dep_mods = dmods1, imp_dep_pkgs = dpkgs1,
                  imp_trust_pkgs = tpkgs1, imp_trust_own_pkg = tself1,
                  imp_orphs = orphs1, imp_finsts = finsts1 })
  (ImportAvails { imp_mods = mods2,
                  imp_dep_mods = dmods2, imp_dep_pkgs = dpkgs2,
                  imp_trust_pkgs = tpkgs2, imp_trust_own_pkg = tself2,
                  imp_orphs = orphs2, imp_finsts = finsts2 })
  = ImportAvails { imp_mods          = plusModuleEnv_C (++) mods1 mods2,
                   imp_dep_mods      = plusUFM_C plus_mod_dep dmods1 dmods2,
                   imp_dep_pkgs      = dpkgs1 `unionLists` dpkgs2,
                   imp_trust_pkgs    = tpkgs1 `unionLists` tpkgs2,
                   imp_trust_own_pkg = tself1 || tself2,
                   imp_orphs         = orphs1 `unionLists` orphs2,
                   imp_finsts        = finsts1 `unionLists` finsts2 }
  where
    plus_mod_dep (m1, boot1) (m2, boot2) 
        = WARN( not (m1 == m2), (ppr m1 <+> ppr m2) $$ (ppr boot1 <+> ppr boot2) )
                -- Check mod-names match
          (m1, boot1 && boot2) -- If either side can "see" a non-hi-boot interface, use that
\end{code}

%************************************************************************
%*									*
\subsection{Where from}
%*									*
%************************************************************************

The @WhereFrom@ type controls where the renamer looks for an interface file

\begin{code}
data WhereFrom 
  = ImportByUser IsBootInterface	-- Ordinary user import (perhaps {-# SOURCE #-})
  | ImportBySystem			-- Non user import.

instance Outputable WhereFrom where
  ppr (ImportByUser is_boot) | is_boot     = ptext (sLit "{- SOURCE -}")
			     | otherwise   = empty
  ppr ImportBySystem     		   = ptext (sLit "{- SYSTEM -}")
\end{code}

%************************************************************************
%*									*
%*                       Canonical constraints                          *
%*                                                                      *
%*   These are the constraints the low-level simplifier works with      *
%*									*
%************************************************************************


\begin{code}
-- The syntax of xi types:
-- xi ::= a | T xis | xis -> xis | ... | forall a. tau
-- Two important notes:
--      (i) No type families, unless we are under a ForAll
--      (ii) Note that xi types can contain unexpanded type synonyms; 
--           however, the (transitive) expansions of those type synonyms 
--           will not contain any type functions, unless we are under a ForAll.
-- We enforce the structure of Xi types when we flatten (TcCanonical)

type Xi = Type       -- In many comments, "xi" ranges over Xi

type Cts = Bag Ct

type SubGoalDepth = Int -- An ever increasing number used to restrict 
                        -- simplifier iterations. Bounded by -fcontext-stack.

data Ct
  -- Atomic canonical constraints 
  = CDictCan {  -- e.g.  Num xi
      cc_ev :: CtEvidence, 
      cc_class  :: Class, 
      cc_tyargs :: [Xi],

      cc_depth  :: SubGoalDepth -- Simplification depth of this constraint
                       -- See Note [WorkList]
    }

  | CIrredEvCan {  -- These stand for yet-unknown predicates
      cc_ev :: CtEvidence,
      cc_ty     :: Xi, -- cc_ty is flat hence it may only be of the form (tv xi1 xi2 ... xin)
                       -- Since, if it were a type constructor application, that'd make the
                       -- whole constraint a CDictCan, or CTyEqCan. And it can't be
                       -- a type family application either because it's a Xi type.
      cc_depth :: SubGoalDepth -- See Note [WorkList]
    }

  | CTyEqCan {  -- tv ~ xi	(recall xi means function free)
       -- Invariant: 
       --   * tv not in tvs(xi)   (occurs check)
       --   * typeKind xi `compatKind` typeKind tv
       --       See Note [Spontaneous solving and kind compatibility]
       --   * We prefer unification variables on the left *JUST* for efficiency
      cc_ev :: CtEvidence, 
      cc_tyvar  :: TcTyVar, 
      cc_rhs    :: Xi,

      cc_depth :: SubGoalDepth -- See Note [WorkList] 
    }

  | CFunEqCan {  -- F xis ~ xi  
                 -- Invariant: * isSynFamilyTyCon cc_fun 
                 --            * typeKind (F xis) `compatKind` typeKind xi
      cc_ev :: CtEvidence, 
      cc_fun    :: TyCon,	-- A type function
      cc_tyargs :: [Xi],	-- Either under-saturated or exactly saturated
      cc_rhs    :: Xi,      	--    *never* over-saturated (because if so
      		      		--    we should have decomposed)

      cc_depth  :: SubGoalDepth -- See Note [WorkList]
                   
    }

  | CNonCanonical { -- See Note [NonCanonical Semantics] 
      cc_ev :: CtEvidence, 
      cc_depth  :: SubGoalDepth
    }

  | CHoleCan {
      -- cc_id       :: EvVar,
      cc_flavor   :: CtFlavor,
      cc_hole_nm  :: Name,
      cc_hole_ty  :: TcTauType, -- Not a Xi! See same not as above
      cc_depth    :: SubGoalDepth        -- See Note [WorkList]
    }

\end{code}

\begin{code}
mkNonCanonical :: CtEvidence -> Ct
mkNonCanonical flav = CNonCanonical { cc_ev = flav, cc_depth = 0}

ctEvidence :: Ct -> CtEvidence
ctEvidence = cc_ev

ctPred :: Ct -> PredType 
ctPred ct = ctEvPred (cc_ev ct)

keepWanted :: Cts -> Cts
keepWanted = filterBag isWantedCt
    -- DV: there used to be a note here that read: 
    -- ``Important: use fold*r*Bag to preserve the order of the evidence variables'' 
    -- DV: Is this still relevant? 

-- ToDo Check with Dimitrios
{-
ctPred (CNonCanonical { cc_ev = fl }) = ctEvPred fl
ctPred (CDictCan { cc_class = cls, cc_tyargs = xis }) 
  = mkClassPred cls xis
ctPred (CTyEqCan { cc_tyvar = tv, cc_rhs = xi }) 
  = mkTcEqPred (mkTyVarTy tv) xi
ctPred (CFunEqCan { cc_fun = fn, cc_tyargs = xis1, cc_rhs = xi2 }) 
  = mkTcEqPred (mkTyConApp fn xis1) xi2
ctPred (CIrredEvCan { cc_ty = xi }) = xi
<<<<<<< HEAD
ctPred (CHoleCan { cc_flavor = fl, cc_hole_ty = xi })
  = xi

ctId :: Ct -> EvVar
-- Precondition: not a derived!
ctId ct = ctFlavId (cc_flavor ct)
=======
-}
>>>>>>> a211fcf6
\end{code}


%************************************************************************
%*									*
                    CtEvidence
         The "flavor" of a canonical constraint
%*									*
%************************************************************************

\begin{code}
ctWantedLoc :: Ct -> WantedLoc
-- Only works for Wanted/Derived
ctWantedLoc ct = ASSERT2( not (isGiven (cc_ev ct)), ppr ct )
                 getWantedLoc (cc_ev ct)

isWantedCt :: Ct -> Bool
isWantedCt = isWanted . cc_ev 

isGivenCt :: Ct -> Bool
isGivenCt = isGiven . cc_ev

isDerivedCt :: Ct -> Bool
isDerivedCt = isDerived . cc_ev

isCTyEqCan :: Ct -> Bool 
isCTyEqCan (CTyEqCan {})  = True 
isCTyEqCan (CFunEqCan {}) = False
isCTyEqCan _              = False 

isCDictCan_Maybe :: Ct -> Maybe Class
isCDictCan_Maybe (CDictCan {cc_class = cls })  = Just cls
isCDictCan_Maybe _              = Nothing

isCIrredEvCan :: Ct -> Bool
isCIrredEvCan (CIrredEvCan {}) = True
isCIrredEvCan _                = False

isCFunEqCan_Maybe :: Ct -> Maybe TyCon
isCFunEqCan_Maybe (CFunEqCan { cc_fun = tc }) = Just tc
isCFunEqCan_Maybe _ = Nothing

isCFunEqCan :: Ct -> Bool
isCFunEqCan (CFunEqCan {}) = True
isCFunEqCan _ = False

isCNonCanonical :: Ct -> Bool
isCNonCanonical (CNonCanonical {}) = True 
isCNonCanonical _ = False 

isCHoleCan :: Ct -> Bool
isCHoleCan (CHoleCan {}) = True
isCHoleCan _ = False

isCHoleCan_Maybe :: Ct -> Maybe Name
isCHoleCan_Maybe (CHoleCan { cc_hole_nm = nm }) = Just nm
isCHoleCan_Maybe _ = Nothing
\end{code}

\begin{code}
instance Outputable Ct where
  ppr ct = ppr (cc_ev ct) <+> 
           braces (ppr (cc_depth ct)) <+> parens (text ct_sort)
         where ct_sort = case ct of 
                           CTyEqCan {}      -> "CTyEqCan"
                           CFunEqCan {}     -> "CFunEqCan"
                           CNonCanonical {} -> "CNonCanonical"
                           CDictCan {}      -> "CDictCan"
                           CIrredEvCan {}   -> "CIrredEvCan"
                           CHoleCan {}		-> "CHoleCan"
\end{code}

\begin{code}
singleCt :: Ct -> Cts 
singleCt = unitBag 

andCts :: Cts -> Cts -> Cts 
andCts = unionBags

extendCts :: Cts -> Ct -> Cts 
extendCts = snocBag 

andManyCts :: [Cts] -> Cts 
andManyCts = unionManyBags

emptyCts :: Cts 
emptyCts = emptyBag

isEmptyCts :: Cts -> Bool
isEmptyCts = isEmptyBag
\end{code}

%************************************************************************
%*									*
		Wanted constraints
     These are forced to be in TcRnTypes because
     	   TcLclEnv mentions WantedConstraints
	   WantedConstraint mentions CtLoc
	   CtLoc mentions ErrCtxt
	   ErrCtxt mentions TcM
%*									*
v%************************************************************************

\begin{code}

data WantedConstraints
  = WC { wc_flat  :: Cts               -- Unsolved constraints, all wanted
       , wc_impl  :: Bag Implication
       , wc_insol :: Cts               -- Insoluble constraints, can be
                                       -- wanted, given, or derived
                                       -- See Note [Insoluble constraints]
    }

emptyWC :: WantedConstraints
emptyWC = WC { wc_flat = emptyBag, wc_impl = emptyBag, wc_insol = emptyBag }

mkFlatWC :: [Ct] -> WantedConstraints
mkFlatWC cts 
  = WC { wc_flat = listToBag cts, wc_impl = emptyBag, wc_insol = emptyBag }

isEmptyWC :: WantedConstraints -> Bool
isEmptyWC (WC { wc_flat = f, wc_impl = i, wc_insol = n })
  = isEmptyBag f && isEmptyBag i && isEmptyBag n

insolubleWC :: WantedConstraints -> Bool
-- True if there are any insoluble constraints in the wanted bag
insolubleWC wc = not (isEmptyBag (wc_insol wc))
               || anyBag ic_insol (wc_impl wc)

andWC :: WantedConstraints -> WantedConstraints -> WantedConstraints
andWC (WC { wc_flat = f1, wc_impl = i1, wc_insol = n1 })
      (WC { wc_flat = f2, wc_impl = i2, wc_insol = n2 })
  = WC { wc_flat  = f1 `unionBags` f2
       , wc_impl  = i1 `unionBags` i2
       , wc_insol = n1 `unionBags` n2 }

unionsWC :: [WantedConstraints] -> WantedConstraints
unionsWC = foldr andWC emptyWC

addFlats :: WantedConstraints -> Bag Ct -> WantedConstraints
addFlats wc cts
  = wc { wc_flat = wc_flat wc `unionBags` cts }

addImplics :: WantedConstraints -> Bag Implication -> WantedConstraints
addImplics wc implic = wc { wc_impl = wc_impl wc `unionBags` implic }

addInsols :: WantedConstraints -> Bag Ct -> WantedConstraints
addInsols wc cts
  = wc { wc_insol = wc_insol wc `unionBags` cts }

instance Outputable WantedConstraints where
  ppr (WC {wc_flat = f, wc_impl = i, wc_insol = n})
   = ptext (sLit "WC") <+> braces (vcat
        [ if isEmptyBag f then empty else
          ptext (sLit "wc_flat =")  <+> pprBag ppr f
        , if isEmptyBag i then empty else
          ptext (sLit "wc_impl =")  <+> pprBag ppr i
        , if isEmptyBag n then empty else
          ptext (sLit "wc_insol =") <+> pprBag ppr n ])

pprBag :: (a -> SDoc) -> Bag a -> SDoc
pprBag pp b = foldrBag (($$) . pp) empty b
\end{code}
 

\begin{code}
data Untouchables = NoUntouchables
                  | TouchableRange
                          Unique  -- Low end
                          Unique  -- High end
 -- A TcMetaTyvar is *touchable* iff its unique u satisfies
 --   u >= low
 --   u < high

instance Outputable Untouchables where
  ppr NoUntouchables = ptext (sLit "No untouchables")
  ppr (TouchableRange low high) = ptext (sLit "Touchable range:") <+> 
                                  ppr low <+> char '-' <+> ppr high

isNoUntouchables :: Untouchables -> Bool
isNoUntouchables NoUntouchables      = True
isNoUntouchables (TouchableRange {}) = False

inTouchableRange :: Untouchables -> TcTyVar -> Bool
inTouchableRange NoUntouchables _ = True
inTouchableRange (TouchableRange low high) tv 
  = uniq >= low && uniq < high
  where
    uniq = varUnique tv

-- EvVar defined in module Var.lhs:
-- Evidence variables include all *quantifiable* constraints
--   dictionaries
--   implicit parameters
--   coercion variables
\end{code}

%************************************************************************
%*									*
                Implication constraints
%*                                                                      *
%************************************************************************

\begin{code}
data Implication
  = Implic {  
      ic_untch :: Untouchables, -- Untouchables: unification variables
                                -- free in the environment
      ic_env   :: TcTypeEnv,    -- The type environment
                                -- Used only when generating error messages
	  -- Generally, ic_untch is a superset of tvsof(ic_env)
	  -- However, we don't zonk ic_env when zonking the Implication
	  -- Instead we do that when generating a skolem-escape error message

      ic_skols  :: [TcTyVar],    -- Introduced skolems 
      		   	         -- See Note [Skolems in an implication]

      ic_given  :: [EvVar],      -- Given evidence variables
      		   		 --   (order does not matter)
      ic_loc   :: GivenLoc,      -- Binding location of the implication,
                                 --   which is also the location of all the
                                 --   given evidence variables

      ic_wanted :: WantedConstraints,  -- The wanted
      ic_insol  :: Bool,               -- True iff insolubleWC ic_wanted is true

      ic_binds  :: EvBindsVar   -- Points to the place to fill in the
                                -- abstraction and bindings
    }

instance Outputable Implication where
  ppr (Implic { ic_untch = untch, ic_skols = skols, ic_given = given
              , ic_wanted = wanted
              , ic_binds = binds, ic_loc = loc })
   = ptext (sLit "Implic") <+> braces 
     (sep [ ptext (sLit "Untouchables = ") <+> ppr untch
          , ptext (sLit "Skolems = ") <+> ppr skols
          , ptext (sLit "Given = ") <+> pprEvVars given
          , ptext (sLit "Wanted = ") <+> ppr wanted
          , ptext (sLit "Binds = ") <+> ppr binds
          , pprSkolInfo (ctLocOrigin loc)
          , ppr (ctLocSpan loc) ])
\end{code}

Note [Skolems in an implication]
~~~~~~~~~~~~~~~~~~~~~~~~~~~~~~~~
The skolems in an implication are not there to perform a skolem escape
check.  That happens because all the environment variables are in the
untouchables, and therefore cannot be unified with anything at all,
let alone the skolems.

Instead, ic_skols is used only when considering floating a constraint
outside the implication in TcSimplify.floatEqualities or 
TcSimplify.approximateImplications

Note [Insoluble constraints]
~~~~~~~~~~~~~~~~~~~~~~~~~~~~
Some of the errors that we get during canonicalization are best
reported when all constraints have been simplified as much as
possible. For instance, assume that during simplification the
following constraints arise:
   
 [Wanted]   F alpha ~  uf1 
 [Wanted]   beta ~ uf1 beta 

When canonicalizing the wanted (beta ~ uf1 beta), if we eagerly fail
we will simply see a message:
    'Can't construct the infinite type  beta ~ uf1 beta' 
and the user has no idea what the uf1 variable is.

Instead our plan is that we will NOT fail immediately, but:
    (1) Record the "frozen" error in the ic_insols field
    (2) Isolate the offending constraint from the rest of the inerts 
    (3) Keep on simplifying/canonicalizing

At the end, we will hopefully have substituted uf1 := F alpha, and we
will be able to report a more informative error:
    'Can't construct the infinite type beta ~ F alpha beta'

%************************************************************************
%*									*
            Pretty printing
%*									*
%************************************************************************

\begin{code}
pprEvVars :: [EvVar] -> SDoc	-- Print with their types
pprEvVars ev_vars = vcat (map pprEvVarWithType ev_vars)

pprEvVarTheta :: [EvVar] -> SDoc
pprEvVarTheta ev_vars = pprTheta (map evVarPred ev_vars)
                              
pprEvVarWithType :: EvVar -> SDoc
pprEvVarWithType v = ppr v <+> dcolon <+> pprType (evVarPred v)

pprWantedsWithLocs :: WantedConstraints -> SDoc
pprWantedsWithLocs wcs
  =  vcat [ pprBag ppr (wc_flat wcs)
          , pprBag ppr (wc_impl wcs)
          , pprBag ppr (wc_insol wcs) ]
\end{code}

%************************************************************************
%*									*
            CtLoc
%*									*
%************************************************************************

Note [Evidence field of CtEvidence]
~~~~~~~~~~~~~~~~~~~~~~~~~~~~~~~~~~~
During constraint solving we never look at the type of ctev_evtm, or
ctev_evar; instead we look at the cte_pred field.  The evtm/evar field
may be un-zonked.

\begin{code}
data CtEvidence   -- Rename to CtEvidence
  = Given { ctev_gloc :: GivenLoc
          , ctev_pred :: TcPredType
          , ctev_evtm :: EvTerm }          -- See Note [Evidence field of CtEvidence]
    -- Truly given, not depending on subgoals
    -- NB: Spontaneous unifications belong here
    -- DV TODOs: (i)  Consider caching actual evidence _term_
    --           (ii) Revisit Note [Optimizing Spontaneously Solved Coercions]
    
  | Wanted { ctev_wloc :: WantedLoc
           , ctev_pred :: TcPredType
           , ctev_evar :: EvVar }          -- See Note [Evidence field of CtEvidence]
    -- Wanted goal 
    
  | Derived { ctev_wloc :: WantedLoc 
            , ctev_pred :: TcPredType }
    -- A goal that we don't really have to solve and can't immediately 
    -- rewrite anything other than a derived (there's no evidence!) 
    -- but if we do manage to solve it may help in solving other goals.

ctEvPred :: CtEvidence -> TcPredType
-- The predicate of a flavor
ctEvPred = ctev_pred

ctEvTerm :: CtEvidence -> EvTerm
ctEvTerm (Given   { ctev_evtm = tm }) = tm
ctEvTerm (Wanted  { ctev_evar = ev }) = EvId ev
ctEvTerm ctev@(Derived {}) = pprPanic "ctEvTerm: derived constraint cannot have id" 
                                      (ppr ctev)

ctEvId :: CtEvidence -> TcId
ctEvId (Wanted  { ctev_evar = ev }) = ev
ctEvId ctev = pprPanic "ctEvId:" (ppr ctev)

instance Outputable CtEvidence where
  ppr fl = case fl of
             Given {}   -> ptext (sLit "[G]") <+> ppr (ctev_evtm fl) <+> ppr_pty
             Wanted {}  -> ptext (sLit "[W]") <+> ppr (ctev_evar fl) <+> ppr_pty
             Derived {} -> ptext (sLit "[D]") <+> text "_" <+> ppr_pty
         where ppr_pty = dcolon <+> ppr (ctEvPred fl)

getWantedLoc :: CtEvidence -> WantedLoc
-- Precondition: Wanted or Derived
getWantedLoc fl = ctev_wloc fl

getGivenLoc :: CtEvidence -> GivenLoc 
-- Precondition: Given
getGivenLoc fl = ctev_gloc fl

pprFlavorArising :: CtEvidence -> SDoc
pprFlavorArising (Given { ctev_gloc = gl }) = pprArisingAt gl
pprFlavorArising ctev                       = pprArisingAt (ctev_wloc ctev)


isWanted :: CtEvidence -> Bool
isWanted (Wanted {}) = True
isWanted _ = False

isGiven :: CtEvidence -> Bool
isGiven (Given {})  = True
isGiven _ = False

isDerived :: CtEvidence -> Bool
isDerived (Derived {}) = True
isDerived _             = False

canSolve :: CtEvidence -> CtEvidence -> Bool
-- canSolve ctid1 ctid2 
-- The constraint ctid1 can be used to solve ctid2 
-- "to solve" means a reaction where the active parts of the two constraints match.
--  active(F xis ~ xi) = F xis 
--  active(tv ~ xi)    = tv 
--  active(D xis)      = D xis 
--  active(IP nm ty)   = nm 
--
-- NB:  either (a `canSolve` b) or (b `canSolve` a) must hold
-----------------------------------------
canSolve (Given {})   _            = True 
canSolve (Wanted {})  (Derived {}) = True
canSolve (Wanted {})  (Wanted {})  = True
canSolve (Derived {}) (Derived {}) = True  -- Derived can't solve wanted/given
canSolve _ _ = False  	       	     	   -- No evidence for a derived, anyway

canRewrite :: CtEvidence -> CtEvidence -> Bool 
-- canRewrite ct1 ct2 
-- The equality constraint ct1 can be used to rewrite inside ct2 
canRewrite = canSolve 

mkGivenLoc :: WantedLoc -> SkolemInfo -> GivenLoc
mkGivenLoc wl sk = setCtLocOrigin wl sk
\end{code}

%************************************************************************
%*									*
            CtLoc
%*									*
%************************************************************************

The 'CtLoc' gives information about where a constraint came from.
This is important for decent error message reporting because
dictionaries don't appear in the original source code.
type will evolve...

\begin{code}
data CtLoc orig = CtLoc orig SrcSpan [ErrCtxt]

type WantedLoc = CtLoc CtOrigin      -- Instantiation for wanted constraints
type GivenLoc  = CtLoc SkolemInfo    -- Instantiation for given constraints

ctLocSpan :: CtLoc o -> SrcSpan
ctLocSpan (CtLoc _ s _) = s

ctLocOrigin :: CtLoc o -> o
ctLocOrigin (CtLoc o _ _) = o

setCtLocOrigin :: CtLoc o -> o' -> CtLoc o'
setCtLocOrigin (CtLoc _ s c) o = CtLoc o s c

pushErrCtxt :: orig -> ErrCtxt -> CtLoc orig -> CtLoc orig
pushErrCtxt o err (CtLoc _ s errs) = CtLoc o s (err:errs)

pushErrCtxtSameOrigin :: ErrCtxt -> CtLoc orig -> CtLoc orig
-- Just add information w/o updating the origin!
pushErrCtxtSameOrigin err (CtLoc o s errs) = CtLoc o s (err:errs)

pprArising :: CtOrigin -> SDoc
-- Used for the main, top-level error message
-- We've done special processing for TypeEq and FunDep origins
pprArising (TypeEqOrigin {}) = empty
pprArising FunDepOrigin      = empty
pprArising orig              = text "arising from" <+> ppr orig

pprArisingAt :: Outputable o => CtLoc o -> SDoc
pprArisingAt (CtLoc o s _) = sep [ text "arising from" <+> ppr o
                                 , text "at" <+> ppr s]
\end{code}

%************************************************************************
%*                                                                      *
                SkolemInfo
%*                                                                      *
%************************************************************************

\begin{code}
-- SkolemInfo gives the origin of *given* constraints
--   a) type variables are skolemised
--   b) an implication constraint is generated
data SkolemInfo
  = SigSkol UserTypeCtxt	-- A skolem that is created by instantiating
            Type                -- a programmer-supplied type signature
				-- Location of the binding site is on the TyVar

	-- The rest are for non-scoped skolems
  | ClsSkol Class	-- Bound at a class decl
  | InstSkol 		-- Bound at an instance decl
  | DataSkol            -- Bound at a data type declaration
  | FamInstSkol         -- Bound at a family instance decl
  | PatSkol 	        -- An existential type variable bound by a pattern for
      DataCon           -- a data constructor with an existential type.
      (HsMatchContext Name)	
	     --	e.g.   data T = forall a. Eq a => MkT a
	     --        f (MkT x) = ...
	     -- The pattern MkT x will allocate an existential type
	     -- variable for 'a'.  

  | ArrowSkol 	  	-- An arrow form (see TcArrows)

  | IPSkol [HsIPName]   -- Binding site of an implicit parameter

  | RuleSkol RuleName	-- The LHS of a RULE

  | InferSkol [(Name,TcType)]
                        -- We have inferred a type for these (mutually-recursivive)
                        -- polymorphic Ids, and are now checking that their RHS
                        -- constraints are satisfied.

  | BracketSkol         -- Template Haskell bracket

  | UnifyForAllSkol     -- We are unifying two for-all types
       [TcTyVar]        -- The instantiated skolem variables
       TcType           -- The instantiated type *inside* the forall

  | UnkSkol             -- Unhelpful info (until I improve it)

instance Outputable SkolemInfo where
  ppr = pprSkolInfo

pprSkolInfo :: SkolemInfo -> SDoc
-- Complete the sentence "is a rigid type variable bound by..."
pprSkolInfo (SigSkol (FunSigCtxt f) ty)
                            = hang (ptext (sLit "the type signature for"))
                                 2 (ppr f <+> dcolon <+> ppr ty)
pprSkolInfo (SigSkol cx ty) = hang (pprUserTypeCtxt cx <> colon)
                                 2 (ppr ty)
pprSkolInfo (IPSkol ips)    = ptext (sLit "the implicit-parameter bindings for")
                              <+> pprWithCommas ppr ips
pprSkolInfo (ClsSkol cls)   = ptext (sLit "the class declaration for") <+> quotes (ppr cls)
pprSkolInfo InstSkol        = ptext (sLit "the instance declaration")
pprSkolInfo DataSkol        = ptext (sLit "the data type declaration")
pprSkolInfo FamInstSkol     = ptext (sLit "the family instance declaration")
pprSkolInfo BracketSkol     = ptext (sLit "a Template Haskell bracket")
pprSkolInfo (RuleSkol name) = ptext (sLit "the RULE") <+> doubleQuotes (ftext name)
pprSkolInfo ArrowSkol       = ptext (sLit "the arrow form")
pprSkolInfo (PatSkol dc mc)  = sep [ ptext (sLit "a pattern with constructor")
                                   , nest 2 $ ppr dc <+> dcolon
                                              <+> ppr (dataConUserType dc) <> comma
                                  , ptext (sLit "in") <+> pprMatchContext mc ]
pprSkolInfo (InferSkol ids) = sep [ ptext (sLit "the inferred type of")
                                  , vcat [ ppr name <+> dcolon <+> ppr ty
                                         | (name,ty) <- ids ]]
pprSkolInfo (UnifyForAllSkol tvs ty) = ptext (sLit "the type") <+> ppr (mkForAllTys tvs ty)

-- UnkSkol
-- For type variables the others are dealt with by pprSkolTvBinding.  
-- For Insts, these cases should not happen
pprSkolInfo UnkSkol = WARN( True, text "pprSkolInfo: UnkSkol" ) ptext (sLit "UnkSkol")
\end{code}


%************************************************************************
%*									*
            CtOrigin
%*									*
%************************************************************************

\begin{code}
-- CtOrigin gives the origin of *wanted* constraints
data CtOrigin
  = OccurrenceOf Name		-- Occurrence of an overloaded identifier
  | AppOrigin	 		-- An application of some kind

  | SpecPragOrigin Name		-- Specialisation pragma for identifier

  | TypeEqOrigin EqOrigin

  | IPOccOrigin  HsIPName 	-- Occurrence of an implicit parameter

  | LiteralOrigin (HsOverLit Name)	-- Occurrence of a literal
  | NegateOrigin			-- Occurrence of syntactic negation

  | ArithSeqOrigin (ArithSeqInfo Name) -- [x..], [x..y] etc
  | PArrSeqOrigin  (ArithSeqInfo Name) -- [:x..y:] and [:x,y..z:]
  | SectionOrigin
  | TupleOrigin			       -- (..,..)
  | AmbigOrigin Name	-- f :: ty
  | ExprSigOrigin	-- e :: ty
  | PatSigOrigin	-- p :: ty
  | PatOrigin	        -- Instantiating a polytyped pattern at a constructor
  | RecordUpdOrigin
  | ViewPatOrigin

  | ScOrigin	        -- Typechecking superclasses of an instance declaration
  | DerivOrigin		-- Typechecking deriving
  | StandAloneDerivOrigin -- Typechecking stand-alone deriving
  | DefaultOrigin	-- Typechecking a default decl
  | DoOrigin		-- Arising from a do expression
  | MCompOrigin         -- Arising from a monad comprehension
  | IfOrigin            -- Arising from an if statement
  | ProcOrigin		-- Arising from a proc expression
  | AnnOrigin           -- An annotation
  | FunDepOrigin
  | HoleOrigin Name TcTypeEnv

data EqOrigin 
  = UnifyOrigin 
       { uo_actual   :: TcType
       , uo_expected :: TcType }

instance Outputable CtOrigin where
  ppr orig = pprO orig

pprO :: CtOrigin -> SDoc
pprO (OccurrenceOf name)   = hsep [ptext (sLit "a use of"), quotes (ppr name)]
pprO AppOrigin             = ptext (sLit "an application")
pprO (SpecPragOrigin name) = hsep [ptext (sLit "a specialisation pragma for"), quotes (ppr name)]
pprO (IPOccOrigin name)    = hsep [ptext (sLit "a use of implicit parameter"), quotes (ppr name)]
pprO RecordUpdOrigin       = ptext (sLit "a record update")
pprO (AmbigOrigin name)    = ptext (sLit "the ambiguity check for") <+> quotes (ppr name)
pprO ExprSigOrigin         = ptext (sLit "an expression type signature")
pprO PatSigOrigin          = ptext (sLit "a pattern type signature")
pprO PatOrigin             = ptext (sLit "a pattern")
pprO ViewPatOrigin         = ptext (sLit "a view pattern")
pprO IfOrigin              = ptext (sLit "an if statement")
pprO (LiteralOrigin lit)   = hsep [ptext (sLit "the literal"), quotes (ppr lit)]
pprO (ArithSeqOrigin seq)  = hsep [ptext (sLit "the arithmetic sequence"), quotes (ppr seq)]
pprO (PArrSeqOrigin seq)   = hsep [ptext (sLit "the parallel array sequence"), quotes (ppr seq)]
pprO SectionOrigin	   = ptext (sLit "an operator section")
pprO TupleOrigin	   = ptext (sLit "a tuple")
pprO NegateOrigin	   = ptext (sLit "a use of syntactic negation")
pprO ScOrigin	           = ptext (sLit "the superclasses of an instance declaration")
pprO DerivOrigin	   = ptext (sLit "the 'deriving' clause of a data type declaration")
pprO StandAloneDerivOrigin = ptext (sLit "a 'deriving' declaration")
pprO DefaultOrigin	   = ptext (sLit "a 'default' declaration")
pprO DoOrigin	           = ptext (sLit "a do statement")
pprO MCompOrigin           = ptext (sLit "a statement in a monad comprehension")
pprO ProcOrigin	           = ptext (sLit "a proc expression")
pprO (TypeEqOrigin eq)     = ptext (sLit "an equality") <+> ppr eq
pprO AnnOrigin             = ptext (sLit "an annotation")
pprO FunDepOrigin          = ptext (sLit "a functional dependency")
pprO (HoleOrigin nm _)     = hsep [ptext (sLit "a use of the hole"), quotes (ppr nm)]

instance Outputable EqOrigin where
  ppr (UnifyOrigin t1 t2) = ppr t1 <+> char '~' <+> ppr t2
\end{code}
<|MERGE_RESOLUTION|>--- conflicted
+++ resolved
@@ -54,12 +54,7 @@
        -- Canonical constraints
         Xi, Ct(..), Cts, emptyCts, andCts, andManyCts, keepWanted,
         singleCt, extendCts, isEmptyCts, isCTyEqCan, isCFunEqCan,
-<<<<<<< HEAD
-        isCDictCan_Maybe, isCIPCan_Maybe, isCFunEqCan_Maybe,
-        isCHoleCan_Maybe, isCHoleCan,
-=======
         isCDictCan_Maybe, isCFunEqCan_Maybe,
->>>>>>> a211fcf6
         isCIrredEvCan, isCNonCanonical, isWantedCt, isDerivedCt, 
         isGivenCt, 
         ctWantedLoc, ctEvidence,
@@ -948,16 +943,10 @@
 ctPred (CFunEqCan { cc_fun = fn, cc_tyargs = xis1, cc_rhs = xi2 }) 
   = mkTcEqPred (mkTyConApp fn xis1) xi2
 ctPred (CIrredEvCan { cc_ty = xi }) = xi
-<<<<<<< HEAD
 ctPred (CHoleCan { cc_flavor = fl, cc_hole_ty = xi })
   = xi
 
-ctId :: Ct -> EvVar
--- Precondition: not a derived!
-ctId ct = ctFlavId (cc_flavor ct)
-=======
 -}
->>>>>>> a211fcf6
 \end{code}
 
 
