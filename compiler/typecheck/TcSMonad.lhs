--- conflicted
+++ resolved
@@ -563,13 +563,8 @@
 -- Post: the TcS monad is left with the thinner non-rewritable inerts; the 
 --       rewritable end up in the worklist
 kickOutRewritableInerts ct 
-<<<<<<< HEAD
   = do { wl @ WorkList { wl_eqs  = _eqs
                        , wl_rest = _rest }
-=======
-  = do { wl @ WorkList { wl_eqs = _eqs
-                       , wl_rest = _rest } 
->>>>>>> d93965a4
                 <- modifyInertTcS (kick_out_rewritable ct)
        ; traceTcS "Kick out" (ppr ct $$ ppr wl)
 
