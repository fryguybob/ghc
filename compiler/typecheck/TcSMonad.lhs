\begin{code}
-- Type definitions for the constraint solver
module TcSMonad ( 

       -- Canonical constraints, definition is now in TcRnTypes

    WorkList(..), isEmptyWorkList, emptyWorkList,
    workListFromEq, workListFromNonEq, workListFromCt, 
    extendWorkListEq, extendWorkListNonEq, extendWorkListCt, 
    appendWorkListCt, appendWorkListEqs,

    getTcSWorkList, updWorkListTcS, updWorkListTcS_return,

    Ct(..), Xi, tyVarsOfCt, tyVarsOfCts, tyVarsOfCDicts, 
    emitFrozenError,

    isWanted, isGivenOrSolved, isDerived,
    isGivenOrSolvedCt, isGivenCt_maybe, 
    isWantedCt, isDerivedCt, pprFlavorArising,

    isFlexiTcsTv,

    canRewrite, canSolve,
    combineCtLoc, mkSolvedFlavor, mkGivenFlavor,
    mkWantedFlavor,
    getWantedLoc,

    TcS, runTcS, failTcS, panicTcS, traceTcS, -- Basic functionality 
    traceFireTcS, bumpStepCountTcS, doWithInert,
    tryTcS, nestImplicTcS, recoverTcS,
    wrapErrTcS, wrapWarnTcS,

    SimplContext(..), isInteractive, simplEqsOnly, performDefaulting,

       -- Creation of evidence variables
    newEvVar,
    newDerivedId, newGivenEqVar,
    newEqVar, newIPVar, newDictVar, newKindConstraint,

       -- Setting evidence variables 
    setEqBind,
    setIPBind,
    setDictBind,
    setEvBind,

    setWantedTyBind,

    getInstEnvs, getFamInstEnvs,                -- Getting the environments
    getTopEnv, getGblEnv, getTcEvBinds, getUntouchables,
    getTcEvBindsBag, getTcSContext, getTcSTyBinds, getTcSTyBindsMap,

    newFlattenSkolemTy,                         -- Flatten skolems 

        -- Inerts 
    InertSet(..), 
    getInertEqs, getRelevantInertFunEq, rewriteFromInertEqs, 
    tyVarsOfInert, emptyInert, getTcSInerts, updInertSet, extractUnsolved,
    extractUnsolvedTcS,
    updInertSetTcS, partitionCCanMap, partitionEqMap,
    getRelevantCts, kickOutRewritableInerts, extractRelevantInerts,
    CCanMap (..),


    instDFunTypes,                              -- Instantiation
    instDFunConstraints,          
    newFlexiTcSTy, instFlexiTcS,

    compatKind,

    TcsUntouchables,
    isTouchableMetaTyVar,
    isTouchableMetaTyVar_InRange, 

    getDefaultInfo, getDynFlags,

    matchClass, matchFam, MatchInstResult (..), 
    checkWellStagedDFun, 
    warnTcS,
    pprEq                                    -- Smaller utils, re-exported from TcM
                                             -- TODO (DV): these are only really used in the 
                                             -- instance matcher in TcSimplify. I am wondering
                                             -- if the whole instance matcher simply belongs
                                             -- here 
) where 

#include "HsVersions.h"

import HscTypes
import BasicTypes 

import Inst
import InstEnv 
import FamInst 
import FamInstEnv

import qualified TcRnMonad as TcM
import qualified TcMType as TcM
import qualified TcEnv as TcM 
       ( checkWellStaged, topIdLvl, tcGetDefaultTys )
import Kind
import TcType
import DynFlags

import Coercion
import Class
import TyCon
import TypeRep 

import Name
import Var
import VarEnv
import Outputable
import Bag
import MonadUtils
import VarSet
import Pair
import FastString
import StaticFlags
import Util

import HsBinds               -- for TcEvBinds stuff 
import Id 
import TcRnTypes

<<<<<<< HEAD
import Unique 
import UniqFM
import Maybes ( orElse )

#ifdef DEBUG
import StaticFlags( opt_PprStyle_Debug )
import Control.Monad( when )
#endif
=======
import Control.Monad
import Data.IORef
import qualified Data.Map as Map
>>>>>>> 03d45973
\end{code}

\begin{code}
compatKind :: Kind -> Kind -> Bool
compatKind k1 k2 = k1 `isSubKind` k2 || k2 `isSubKind` k1 

\end{code}

%************************************************************************
%*									*
%*                            Worklists                                *
%*  Canonical and non-canonical constraints that the simplifier has to  *
%*  work on. Including their simplification depths.                     *
%*                                                                      *
%*									*
%************************************************************************

Note [WorkList]
~~~~~~~~~~~~~~~

A WorkList contains canonical and non-canonical items (of all flavors). 
Notice that each Ct now has a simplification depth. We may 
consider using this depth for prioritization as well in the future. 

As a simple form of priority queue, our worklist separates out
equalities (wl_eqs) from the rest of the canonical constraints, 
so that it's easier to deal with them first, but the separation 
is not strictly necessary. Notice that non-canonical constraints 
are also parts of the worklist. 

Note [NonCanonical Semantics]
~~~~~~~~~~~~~~~~~~~~~~~~~~~~~
Note that canonical constraints involve a CNonCanonical constructor. In the worklist
we use this constructor for constraints that have not yet been canonicalized such as 
   [Int] ~ [a] 
In other words, all constraints start life as NonCanonicals. 

On the other hand, in the Inert Set (see below) the presence of a NonCanonical somewhere
means that we have a ``frozen error''. 

NonCanonical constraints never interact directly with other constraints -- but they can
be rewritten by equalities (for instance if a non canonical exists in the inert, we'd 
better rewrite it as much as possible before reporting it as an error to the user)

\begin{code}

-- See Note [WorkList]
data WorkList = WorkList { wl_eqs  :: [Ct], wl_rest :: [Ct] }


unionWorkList :: WorkList -> WorkList -> WorkList
unionWorkList new_wl orig_wl = 
   WorkList { wl_eqs = wl_eqs new_wl ++ wl_eqs orig_wl
            , wl_rest = wl_rest new_wl ++ wl_rest orig_wl }

extendWorkListEq :: Ct -> WorkList -> WorkList
-- Extension by equality
extendWorkListEq ct wl = wl { wl_eqs = ct : wl_eqs wl }

extendWorkListNonEq :: Ct -> WorkList -> WorkList
-- Extension by non equality
extendWorkListNonEq ct wl = wl { wl_rest = ct : wl_rest wl }

extendWorkListCt :: Ct -> WorkList -> WorkList
-- Agnostic
extendWorkListCt ct wl
 | isLCoVar (cc_id ct) = extendWorkListEq ct wl
 | otherwise = extendWorkListNonEq ct wl

appendWorkListCt :: [Ct] -> WorkList -> WorkList
-- Agnostic
appendWorkListCt cts wl = foldr extendWorkListCt wl cts

appendWorkListEqs :: [Ct] -> WorkList -> WorkList
-- Append a list of equalities
appendWorkListEqs cts wl = foldr extendWorkListEq wl cts

isEmptyWorkList :: WorkList -> Bool
isEmptyWorkList wl = null (wl_eqs wl) &&  null (wl_rest wl)

emptyWorkList :: WorkList
emptyWorkList = WorkList { wl_eqs  = [], wl_rest = [] }

workListFromEq :: Ct -> WorkList
workListFromEq ct = WorkList { wl_eqs = [ct], wl_rest = [] }

workListFromNonEq :: Ct -> WorkList
workListFromNonEq ct = WorkList { wl_eqs = [], wl_rest = [ct] }

workListFromCt :: Ct -> WorkList
-- Agnostic 
workListFromCt ct | isLCoVar (cc_id ct) = workListFromEq ct 
                  | otherwise           = workListFromNonEq ct

-- Pretty printing 
instance Outputable WorkList where 
  ppr wl = vcat [ text "WorkList (eqs)   = " <+> ppr (wl_eqs wl)
                , text "WorkList (rest)  = " <+> ppr (wl_rest wl)
                ]

\end{code}

%************************************************************************
%*									*
%*                            Inert sets                                *
%*                                                                      *
%*									*
%************************************************************************


Note [InertSet invariants]
~~~~~~~~~~~~~~~~~~~~~~~~~~~
An InertSet is a bag of canonical constraints, with the following invariants:

  1 No two constraints react with each other. 
    
    A tricky case is when there exists a given (solved) dictionary 
    constraint and a wanted identical constraint in the inert set, but do 
    not react because reaction would create loopy dictionary evidence for 
    the wanted. See note [Recursive dictionaries]

  2 Given equalities form an idempotent substitution [none of the
    given LHS's occur in any of the given RHS's or reactant parts]

  3 Wanted equalities also form an idempotent substitution

  4 The entire set of equalities is acyclic.

  5 Wanted dictionaries are inert with the top-level axiom set 

  6 Equalities of the form tv1 ~ tv2 always have a touchable variable
    on the left (if possible).

  7 No wanted constraints tv1 ~ tv2 with tv1 touchable. Such constraints
    will be marked as solved right before being pushed into the inert set. 
    See note [Touchables and givens].

  8 No Given constraint mentions a touchable unification variable, but 
    Given/Solved may do so. 

  9 Given constraints will also have their superclasses in the inert set, 
    but Given/Solved will not. 
 
Note that 6 and 7 are /not/ enforced by canonicalization but rather by 
insertion in the inert list, ie by TcInteract. 

During the process of solving, the inert set will contain some
previously given constraints, some wanted constraints, and some given
constraints which have arisen from solving wanted constraints. For
now we do not distinguish between given and solved constraints.

Note that we must switch wanted inert items to given when going under an
implication constraint (when in top-level inference mode).

\begin{code}

data CCanMap a = CCanMap { cts_given   :: UniqFM Cts
                                          -- Invariant: all Given
                         , cts_derived :: UniqFM Cts 
                                          -- Invariant: all Derived
                         , cts_wanted  :: UniqFM Cts } 
                                          -- Invariant: all Wanted

cCanMapToBag :: CCanMap a -> Cts 
cCanMapToBag cmap = foldUFM unionBags rest_wder (cts_given cmap)
  where rest_wder = foldUFM unionBags rest_der  (cts_wanted cmap) 
        rest_der  = foldUFM unionBags emptyCts  (cts_derived cmap)

emptyCCanMap :: CCanMap a 
emptyCCanMap = CCanMap { cts_given = emptyUFM, cts_derived = emptyUFM, cts_wanted = emptyUFM } 

updCCanMap:: Uniquable a => (a,Ct) -> CCanMap a -> CCanMap a 
updCCanMap (a,ct) cmap 
  = case cc_flavor ct of 
      Wanted {}  -> cmap { cts_wanted  = insert_into (cts_wanted cmap)  } 
      Given {}   -> cmap { cts_given   = insert_into (cts_given cmap)   }
      Derived {} -> cmap { cts_derived = insert_into (cts_derived cmap) }
  where 
    insert_into m = addToUFM_C unionBags m a (singleCt ct)

getRelevantCts :: Uniquable a => a -> CCanMap a -> (Cts, CCanMap a) 
-- Gets the relevant constraints and returns the rest of the CCanMap
getRelevantCts a cmap 
    = let relevant = lookup (cts_wanted cmap) `unionBags`
                     lookup (cts_given cmap)  `unionBags`
                     lookup (cts_derived cmap) 
          residual_map = cmap { cts_wanted  = delFromUFM (cts_wanted cmap) a
                              , cts_given   = delFromUFM (cts_given cmap) a
                              , cts_derived = delFromUFM (cts_derived cmap) a }
      in (relevant, residual_map) 
  where
    lookup map = lookupUFM map a `orElse` emptyCts

partitionCCanMap :: (Ct -> Bool) -> CCanMap a -> (Cts,CCanMap a) 
-- All constraints that /match/ the predicate go in the bag, the rest remain in the map
partitionCCanMap pred cmap
  = let (ws_map,ws) = foldUFM_Directly aux (emptyUFM,emptyCts) (cts_wanted cmap) 
        (ds_map,ds) = foldUFM_Directly aux (emptyUFM,emptyCts) (cts_derived cmap)
        (gs_map,gs) = foldUFM_Directly aux (emptyUFM,emptyCts) (cts_given cmap) 
    in (ws `andCts` ds `andCts` gs, cmap { cts_wanted  = ws_map
                                         , cts_given   = gs_map
                                         , cts_derived = ds_map }) 
  where aux k this_cts (mp,acc_cts) = (new_mp, new_acc_cts)
                                    where new_mp      = addToUFM mp k cts_keep
                                          new_acc_cts = acc_cts `andCts` cts_out
                                          (cts_out, cts_keep) = partitionBag pred this_cts

partitionEqMap :: (Ct -> Bool) -> TyVarEnv (Ct,Coercion) -> ([Ct], TyVarEnv (Ct,Coercion))
partitionEqMap pred isubst 
  = let eqs_out = foldVarEnv extend_if_pred [] isubst
        eqs_in  = filterVarEnv_Directly (\_ (ct,_) -> not (pred ct)) isubst
    in (eqs_out, eqs_in)
  where extend_if_pred (ct,_) cts = if pred ct then ct : cts else cts


extractUnsolvedCMap :: CCanMap a -> (Cts, CCanMap a)
-- Gets the wanted or derived constraints and returns a residual
-- CCanMap with only givens.
extractUnsolvedCMap cmap =
  let wntd = foldUFM unionBags emptyCts (cts_wanted cmap)
      derd = foldUFM unionBags emptyCts (cts_derived cmap)
  in (wntd `unionBags` derd, 
      cmap { cts_wanted = emptyUFM, cts_derived = emptyUFM })

-- See Note [InertSet invariants]
data InertSet 
  = IS { inert_eqs     :: TyVarEnv (Ct,Coercion) 
         -- Must all be CTyEqCans! If an entry exists of the form: 
         --   a |-> ct,co
         -- Then ct = CTyEqCan { cc_tyvar = a, cc_rhs = xi } 
         -- And  co : a ~ xi
       , inert_eq_tvs  :: InScopeSet -- Invariant: superset of inert_eqs tvs

       , inert_dicts        :: CCanMap Class -- Dictionaries only, index is the class
          -- DV: Maybe later we want to reconsider using TypeMaps (coreSyn.TrieMap)

       , inert_ips          :: CCanMap (IPName Name)      -- Implicit parameters 
       , inert_funeqs       :: CCanMap TyCon              -- Type family equalities only, index is the type family
          -- DV: This is more ready to be used with TypeMaps (coreSyn.TrieMap)

               -- This representation allows us to quickly get to the relevant 
               -- inert constraints when interacting a work item with the inert set.

       , inert_irreds       :: Cts  -- Irreducible predicates
       , inert_frozen       :: Cts  -- All non-canonicals are kept here (as frozen errors) 
       }

tyVarsOfInert :: InertSet -> TcTyVarSet 
tyVarsOfInert (IS { inert_eqs    = _eqsubst
                  , inert_eq_tvs = inscope
                     -- inert_eq_tvs are always a superset of the tvs of inert_eqs 
                  , inert_dicts  = dictmap
                  , inert_ips    = ipmap
                  , inert_frozen = frozen
                  , inert_irreds = irreds
                  , inert_funeqs = funeqmap 
                  }) = tyVarsOfCts cts `unionVarSet` getInScopeVars inscope
  where
    cts = frozen `andCts` irreds `andCts`
          cCanMapToBag dictmap `andCts` cCanMapToBag ipmap `andCts` cCanMapToBag funeqmap

instance Outputable InertSet where
  ppr is = vcat [ vcat (map ppr (varEnvElts (inert_eqs is)))
                , vcat (map ppr (Bag.bagToList $ inert_irreds is)) 
                , vcat (map ppr (Bag.bagToList $ cCanMapToBag (inert_dicts is)))
                , vcat (map ppr (Bag.bagToList $ cCanMapToBag (inert_ips is))) 
                , vcat (map ppr (Bag.bagToList $ cCanMapToBag (inert_funeqs is)))
                , text "Frozen errors =" <+> -- Clearly print frozen errors
                    braces (vcat (map ppr (Bag.bagToList $ inert_frozen is)))
                , text "Warning: Not displaying cached (solved) non-canonicals."
                ]
                       
emptyInert :: InertSet
emptyInert = IS { inert_eqs     = emptyVarEnv
                , inert_eq_tvs  = emptyInScopeSet
                , inert_frozen  = emptyCts
                , inert_irreds  = emptyCts
                , inert_dicts   = emptyCCanMap
                , inert_ips     = emptyCCanMap
                , inert_funeqs  = emptyCCanMap }

type AtomicInert = Ct 

updInertSet :: InertSet -> AtomicInert -> InertSet 
-- Add a new inert element to the inert set. 
updInertSet is item 
  | isCTyEqCan item                     
  = let upd_err a b = pprPanic "updInertSet" $ 
                      vcat [text "Multiple inert equalities:", ppr a, ppr b]
        eqs'     = extendVarEnv_C upd_err (inert_eqs is)
                                          (cc_tyvar item)
                                          (item, mkEqVarLCo (cc_id item))
        inscope' = extendInScopeSetSet (inert_eq_tvs is) (tyVarsOfCt item)
    in is { inert_eqs = eqs', inert_eq_tvs = inscope' }

  | Just cls <- isCDictCan_Maybe item   -- Dictionary 
  = is { inert_dicts = updCCanMap (cls,item) (inert_dicts is) } 
  | Just x  <- isCIPCan_Maybe item      -- IP 
  = is { inert_ips   = updCCanMap (x,item) (inert_ips is) }  
  | isCIrredEvCan item                  -- Presently-irreducible evidence
  = is { inert_irreds = inert_irreds is `Bag.snocBag` item }

  | Just tc <- isCFunEqCan_Maybe item   -- Function equality 
  = is { inert_funeqs = updCCanMap (tc,item) (inert_funeqs is) }
  | otherwise 
  = is { inert_frozen = inert_frozen is `Bag.snocBag` item }

updInertSetTcS :: AtomicInert -> TcS ()
-- Add a new item in the inerts of the monad
updInertSetTcS item
  = modifyInertTcS (\is -> ((), updInertSet is item))

modifyInertTcS :: (InertSet -> (a,InertSet)) -> TcS a 
modifyInertTcS f 
  = modifyInertTcSTcS (return . f)

modifyInertTcSTcS :: (InertSet -> TcS (a,InertSet)) -> TcS a
-- Run the computation with the current inerts, store new 
-- inerts and return value.
modifyInertTcSTcS f 
  = do { is_var <- getTcSInertsRef
       ; is_curr <- wrapTcS (TcM.readTcRef is_var)
       ; (a,is_new) <- f is_curr
       ; wrapTcS (TcM.writeTcRef is_var is_new)
       ; return a }



extractUnsolvedTcS :: TcS (Cts,Cts) 
-- Extracts frozen errors and remaining unsolved and sets the 
-- inert set to be the remaining! 
extractUnsolvedTcS = 
  modifyInertTcS extractUnsolved 

extractUnsolved :: InertSet -> ((Cts,Cts), InertSet)
-- Postcondition
-- -------------
-- When: 
--   ((frozen,cts),is_solved) <- extractUnsolved inert
-- Then: 
-- -----------------------------------------------------------------------------
--  cts       |  The unsolved (Derived or Wanted only) residual 
--            |  canonical constraints, that is, no CNonCanonicals.
-- -----------|-----------------------------------------------------------------
--  frozen    | The CNonCanonicals of the original inert (frozen errors), 
--            | of all flavors
-- -----------|-----------------------------------------------------------------
--  is_solved | Whatever remains from the inert after removing the previous two. 
-- -----------------------------------------------------------------------------
extractUnsolved is@(IS {inert_eqs = eqs, inert_irreds = irreds}) 
  = let is_solved  = is { inert_eqs    = solved_eqs
                        , inert_eq_tvs = inert_eq_tvs is
                        , inert_dicts  = solved_dicts
                        , inert_ips    = solved_ips
                        , inert_irreds = solved_irreds
                        , inert_frozen = emptyCts
                        , inert_funeqs = solved_funeqs }
    in ((inert_frozen is, unsolved), is_solved)

  where solved_eqs = filterVarEnv_Directly (\_ (ct,_) -> isGivenOrSolvedCt ct) eqs
        unsolved_eqs = foldVarEnv (\(ct,_co) cts -> cts `extendCts` ct) emptyCts $
                       eqs `minusVarEnv` solved_eqs

        (unsolved_irreds, solved_irreds) = Bag.partitionBag (not.isGivenOrSolvedCt) irreds
        (unsolved_ips, solved_ips)       = extractUnsolvedCMap (inert_ips is) 
        (unsolved_dicts, solved_dicts)   = extractUnsolvedCMap (inert_dicts is) 
        (unsolved_funeqs, solved_funeqs) = extractUnsolvedCMap (inert_funeqs is) 

        unsolved = unsolved_eqs `unionBags` unsolved_irreds `unionBags`
                   unsolved_ips `unionBags` unsolved_dicts `unionBags` unsolved_funeqs



kickOutRewritableInerts :: Ct -> TcS () 
-- Pre:  ct is a CTyEqCan 
-- Post: the TcS monad is left with the thinner non-rewritable inerts; the 
--       rewritable end up in the worklist
kickOutRewritableInerts ct 
  = modifyInertTcSTcS (kick_out_rewritable ct) >>= (updWorkListTcS . unionWorkList)

kick_out_rewritable :: Ct -> InertSet -> TcS (WorkList,InertSet)
kick_out_rewritable ct (IS { inert_eqs    = eqmap
                           , inert_eq_tvs = inscope
                           , inert_dicts  = dictmap
                           , inert_ips    = ipmap
                           , inert_funeqs = funeqmap
                           , inert_irreds = irreds
                           , inert_frozen = frozen } )
           = do { frozen_rewritten <- mapBagM rewrite_frozen frozen
                   -- We do not want to kick out the frozens in the work list because the 
                   -- semantics of a CNonCanonical depends on whether it appears in the 
                   -- worklist or in the inert set. Fortunately, we may simply rewrite them.

                ; let kicked_out = WorkList { wl_eqs  = eqs_out ++ bagToList feqs_out
                                            , wl_rest = bagToList (dicts_out `andCts` ips_out `andCts` irs_out) }
            
                ; let remaining = IS { inert_eqs = eqs_in
                                     , inert_eq_tvs = inscope -- keep the same, safe and cheap
                                     , inert_dicts = dicts_in
                                     , inert_ips = ips_in
                                     , inert_funeqs = feqs_in
                                     , inert_irreds = irs_in
                                     , inert_frozen = frozen_rewritten }
                ; return (kicked_out, remaining) }

            where fl = cc_flavor ct
                  tv = cc_tyvar ct

                  (eqs_out,eqs_in)     = partitionEqMap rewritable eqmap
                  (dicts_out,dicts_in) = partitionCCanMap rewritable dictmap
                  (ips_out, ips_in)    = partitionCCanMap rewritable ipmap 
                  (feqs_out,feqs_in)   = partitionCCanMap rewritable funeqmap
                  (irs_out, irs_in)    = partitionBag rewritable irreds

                  rewritable ct = (fl `canRewrite` cc_flavor ct) && 
                                  (tv `elemVarSet` tyVarsOfCt ct)

                  rewrite_frozen ct 
                     = do { traceTcS "checpoint #3" empty 
                          ; v' <- rewriteFromInertEqs
                                       (work_item_subst,inscope) (cc_flavor ct) (cc_id ct)
                          ; traceTcS "checpoint #4" empty 
                          ; return ct { cc_id = v'} } 
                  work_item_subst = unitVarEnv tv (ct, mkEqVarLCo (cc_id ct))


extractRelevantInerts :: Ct -> TcS Cts
-- Returns the constraints from the inert set that are 'relevant' to react with 
-- this constraint. The monad is left with the 'thinner' inerts. 
-- NB: This function contains logic specific to the constraint solver, maybe move there?
extractRelevantInerts wi 
  = modifyInertTcS (extract_inert_relevants wi)
  where extract_inert_relevants (CDictCan {cc_class = cl}) is = 
            let (cts,dict_map) = getRelevantCts cl (inert_dicts is) 
            in (cts, is { inert_dicts = dict_map })
        extract_inert_relevants (CFunEqCan {cc_fun = tc}) is = 
            let (cts,feqs_map)  = getRelevantCts tc (inert_funeqs is) 
            in (cts, is { inert_funeqs = feqs_map })
        extract_inert_relevants (CIPCan { cc_ip_nm = nm } ) is = 
            let (cts, ips_map) = getRelevantCts nm (inert_ips is) 
            in (cts, is { inert_ips = ips_map })
        extract_inert_relevants (CIrredEvCan { }) is = 
            let cts = inert_irreds is 
            in (cts, is { inert_irreds = emptyCts })
        extract_inert_relevants _ is = (emptyCts,is)
\end{code}




%************************************************************************
%*									*
                    CtFlavor
         The "flavor" of a canonical constraint
%*									*
%************************************************************************

\begin{code}
getWantedLoc :: Ct -> WantedLoc
getWantedLoc ct 
  = ASSERT (isWanted (cc_flavor ct))
    case cc_flavor ct of 
      Wanted wl -> wl 
      _         -> pprPanic "Can't get WantedLoc of non-wanted constraint!" empty

isWantedCt :: Ct -> Bool
isWantedCt ct = isWanted (cc_flavor ct)
isDerivedCt :: Ct -> Bool
isDerivedCt ct = isDerived (cc_flavor ct)

isGivenCt_maybe :: Ct -> Maybe GivenKind
isGivenCt_maybe ct = isGiven_maybe (cc_flavor ct)

isGivenOrSolvedCt :: Ct -> Bool
isGivenOrSolvedCt ct = isGivenOrSolved (cc_flavor ct)


canSolve :: CtFlavor -> CtFlavor -> Bool 
-- canSolve ctid1 ctid2 
-- The constraint ctid1 can be used to solve ctid2 
-- "to solve" means a reaction where the active parts of the two constraints match.
--  active(F xis ~ xi) = F xis 
--  active(tv ~ xi)    = tv 
--  active(D xis)      = D xis 
--  active(IP nm ty)   = nm 
--
-- NB:  either (a `canSolve` b) or (b `canSolve` a) must hold
-----------------------------------------
canSolve (Given {})   _            = True 
canSolve (Wanted {})  (Derived {}) = True
canSolve (Wanted {})  (Wanted {})  = True
canSolve (Derived {}) (Derived {}) = True  -- Important: derived can't solve wanted/given
canSolve _ _ = False  	       	     	   -- (There is no *evidence* for a derived.)

canRewrite :: CtFlavor -> CtFlavor -> Bool 
-- canRewrite ctid1 ctid2 
-- The *equality_constraint* ctid1 can be used to rewrite inside ctid2 
canRewrite = canSolve 

combineCtLoc :: CtFlavor -> CtFlavor -> WantedLoc
-- Precondition: At least one of them should be wanted 
combineCtLoc (Wanted loc) _    = loc
combineCtLoc _ (Wanted loc)    = loc
combineCtLoc (Derived loc ) _  = loc
combineCtLoc _ (Derived loc )  = loc
combineCtLoc _ _ = panic "combineCtLoc: both given"

mkSolvedFlavor :: CtFlavor -> SkolemInfo -> CtFlavor
-- To be called when we actually solve a wanted/derived (perhaps leaving residual goals)
mkSolvedFlavor (Wanted  loc) sk  = Given (setCtLocOrigin loc sk) GivenSolved
mkSolvedFlavor (Derived loc) sk  = Given (setCtLocOrigin loc sk) GivenSolved
mkSolvedFlavor fl@(Given {}) _sk = pprPanic "Solving a given constraint!" $ ppr fl

mkGivenFlavor :: CtFlavor -> SkolemInfo -> CtFlavor
mkGivenFlavor (Wanted  loc) sk  = Given (setCtLocOrigin loc sk) GivenOrig
mkGivenFlavor (Derived loc) sk  = Given (setCtLocOrigin loc sk) GivenOrig
mkGivenFlavor fl@(Given {}) _sk = pprPanic "Solving a given constraint!" $ ppr fl

mkWantedFlavor :: CtFlavor -> CtFlavor
mkWantedFlavor (Wanted  loc) = Wanted loc
mkWantedFlavor (Derived loc) = Wanted loc
mkWantedFlavor fl@(Given {}) = pprPanic "mkWantedFlavor" (ppr fl)
\end{code}

%************************************************************************
%*									*
%*		The TcS solver monad                                    *
%*									*
%************************************************************************

Note [The TcS monad]
~~~~~~~~~~~~~~~~~~~~
The TcS monad is a weak form of the main Tc monad

All you can do is
    * fail
    * allocate new variables
    * fill in evidence variables

Filling in a dictionary evidence variable means to create a binding
for it, so TcS carries a mutable location where the binding can be
added.  This is initialised from the innermost implication constraint.

\begin{code}
data TcSEnv
  = TcSEnv { 
      tcs_ev_binds :: EvBindsVar,
          -- Evidence bindings

      tcs_ty_binds :: IORef (TyVarEnv (TcTyVar, TcType)),
          -- Global type bindings

      tcs_context :: SimplContext,
                     
      tcs_untch :: TcsUntouchables,

      tcs_ic_depth   :: Int,       -- Implication nesting depth
      tcs_count      :: IORef Int, -- Global step count

      tcs_inerts   :: IORef InertSet, -- Current inert set
      tcs_worklist :: IORef WorkList  -- Current worklist
    }

type TcsUntouchables = (Untouchables,TcTyVarSet)
-- Like the TcM Untouchables, 
-- but records extra TcsTv variables generated during simplification
-- See Note [Extra TcsTv untouchables] in TcSimplify
\end{code}

\begin{code}
data SimplContext
  = SimplInfer SDoc	   -- Inferring type of a let-bound thing
  | SimplRuleLhs RuleName  -- Inferring type of a RULE lhs
  | SimplInteractive	   -- Inferring type at GHCi prompt
  | SimplCheck SDoc	   -- Checking a type signature or RULE rhs

instance Outputable SimplContext where
  ppr (SimplInfer d)   = ptext (sLit "SimplInfer") <+> d
  ppr (SimplCheck d)   = ptext (sLit "SimplCheck") <+> d
  ppr (SimplRuleLhs n) = ptext (sLit "SimplRuleLhs") <+> doubleQuotes (ftext n)
  ppr SimplInteractive = ptext (sLit "SimplInteractive")

isInteractive :: SimplContext -> Bool
isInteractive SimplInteractive = True
isInteractive _                = False

simplEqsOnly :: SimplContext -> Bool
-- Simplify equalities only, not dictionaries
-- This is used for the LHS of rules; ee
-- Note [Simplifying RULE lhs constraints] in TcSimplify
simplEqsOnly (SimplRuleLhs {}) = True
simplEqsOnly _                 = False

performDefaulting :: SimplContext -> Bool
performDefaulting (SimplInfer {})   = False
performDefaulting (SimplRuleLhs {}) = False
performDefaulting SimplInteractive  = True
performDefaulting (SimplCheck {})   = True

---------------
newtype TcS a = TcS { unTcS :: TcSEnv -> TcM a } 

instance Functor TcS where
  fmap f m = TcS $ fmap f . unTcS m

instance Monad TcS where 
  return x  = TcS (\_ -> return x) 
  fail err  = TcS (\_ -> fail err) 
  m >>= k   = TcS (\ebs -> unTcS m ebs >>= \r -> unTcS (k r) ebs)

-- Basic functionality 
-- ~~~~~~~~~~~~~~~~~~~~~~~~~~~~~~~~~~~~~~~~~~~~~~~~~~~~~~~~~~~~~~~~~
wrapTcS :: TcM a -> TcS a 
-- Do not export wrapTcS, because it promotes an arbitrary TcM to TcS,
-- and TcS is supposed to have limited functionality
wrapTcS = TcS . const -- a TcM action will not use the TcEvBinds

wrapErrTcS :: TcM a -> TcS a 
-- The thing wrapped should just fail
-- There's no static check; it's up to the user
-- Having a variant for each error message is too painful
wrapErrTcS = wrapTcS

wrapWarnTcS :: TcM a -> TcS a 
-- The thing wrapped should just add a warning, or no-op
-- There's no static check; it's up to the user
wrapWarnTcS = wrapTcS

failTcS, panicTcS :: SDoc -> TcS a
failTcS      = wrapTcS . TcM.failWith
panicTcS doc = pprPanic "TcCanonical" doc

traceTcS :: String -> SDoc -> TcS ()
traceTcS herald doc = TcS $ \_env -> TcM.traceTc herald doc

bumpStepCountTcS :: TcS ()
bumpStepCountTcS = TcS $ \env -> do { let ref = tcs_count env
                                    ; n <- TcM.readTcRef ref
                                    ; TcM.writeTcRef ref (n+1) }

traceFireTcS :: SubGoalDepth -> SDoc -> TcS ()
-- Dump a rule-firing trace
traceFireTcS depth doc 
  = TcS $ \env -> 
    TcM.ifDOptM Opt_D_dump_cs_trace $ 
    do { n <- TcM.readTcRef (tcs_count env)
       ; let msg = int n 
                <> text (replicate (tcs_ic_depth env) '>')
                <> brackets (int depth) <+> doc
       ; TcM.dumpTcRn msg }

runTcS :: SimplContext
       -> Untouchables 	       -- Untouchables
       -> InertSet             -- Initial inert set
       -> WorkList             -- Initial work list
       -> TcS a		       -- What to run
       -> TcM (a, Bag EvBind)
runTcS context untouch is wl tcs 
  = do { ty_binds_var <- TcM.newTcRef emptyVarEnv
       ; ev_binds_var@(EvBindsVar evb_ref _) <- TcM.newTcEvBinds
       ; step_count <- TcM.newTcRef 0

       ; inert_var <- TcM.newTcRef is 
       ; wl_var <- TcM.newTcRef wl

       ; let env = TcSEnv { tcs_ev_binds = ev_binds_var
                          , tcs_ty_binds = ty_binds_var
                          , tcs_context  = context
                          , tcs_untch    = (untouch, emptyVarSet) -- No Tcs untouchables yet
			  , tcs_count    = step_count
			  , tcs_ic_depth = 0
                          , tcs_inerts   = inert_var
                          , tcs_worklist = wl_var }

	     -- Run the computation
       ; res <- unTcS tcs env
	     -- Perform the type unifications required
       ; ty_binds <- TcM.readTcRef ty_binds_var
       ; mapM_ do_unification (varEnvElts ty_binds)

       ; when debugIsOn $ do {
             count <- TcM.readTcRef step_count
           ; when (opt_PprStyle_Debug && count > 0) $
             TcM.debugDumpTcRn (ptext (sLit "Constraint solver steps =") 
                                <+> int count <+> ppr context)
         }
             -- And return
       ; ev_binds      <- TcM.readTcRef evb_ref
       ; return (res, evBindMapBinds ev_binds) }
  where
    do_unification (tv,ty) = TcM.writeMetaTyVar tv ty


doWithInert :: InertSet -> TcS a -> TcS a 
doWithInert inert (TcS action)
  = TcS $ \env -> do { new_inert_var <- TcM.newTcRef inert
                     ; action (env { tcs_inerts = new_inert_var }) }


nestImplicTcS :: EvBindsVar -> TcsUntouchables -> TcS a -> TcS a 
nestImplicTcS ref (inner_range, inner_tcs) (TcS thing_inside) 
  = TcS $ \ TcSEnv { tcs_ty_binds = ty_binds
                   , tcs_untch = (_outer_range, outer_tcs)
                   , tcs_count = count
                   , tcs_ic_depth = idepth
                   , tcs_context = ctxt
                   , tcs_inerts = inert_var
                   , tcs_worklist = wl_var } -> 
    do { let inner_untch = (inner_range, outer_tcs `unionVarSet` inner_tcs)
       		   -- The inner_range should be narrower than the outer one
		   -- (thus increasing the set of untouchables) but 
		   -- the inner Tcs-untouchables must be unioned with the
		   -- outer ones!

         -- Inherit the inerts from the outer scope
       ; orig_inerts <- TcM.readTcRef inert_var
       ; new_inert_var <- TcM.newTcRef orig_inerts
                             
       ; let nest_env = TcSEnv { tcs_ev_binds = ref
                               , tcs_ty_binds = ty_binds
                               , tcs_untch    = inner_untch
                               , tcs_count    = count
                               , tcs_ic_depth = idepth+1
                               , tcs_context  = ctxtUnderImplic ctxt 
                               , tcs_inerts   = new_inert_var
                               , tcs_worklist = wl_var 
                               -- NB: worklist is going to be empty anyway, 
                               -- so reuse the same ref cell
                               }
       ; thing_inside nest_env } 

recoverTcS :: TcS a -> TcS a -> TcS a
recoverTcS (TcS recovery_code) (TcS thing_inside)
  = TcS $ \ env ->
    TcM.recoverM (recovery_code env) (thing_inside env)

ctxtUnderImplic :: SimplContext -> SimplContext
-- See Note [Simplifying RULE lhs constraints] in TcSimplify
ctxtUnderImplic (SimplRuleLhs n) = SimplCheck (ptext (sLit "lhs of rule") 
                                               <+> doubleQuotes (ftext n))
ctxtUnderImplic ctxt              = ctxt

tryTcS :: TcS a -> TcS a
-- Like runTcS, but from within the TcS monad 
-- Completely afresh inerts and worklist, be careful! 
-- Moreover, we will simply throw away all the evidence generated. 
tryTcS tcs
  = TcS (\env -> 
             do { wl_var <- TcM.newTcRef emptyWorkList
                ; is_var <- TcM.newTcRef emptyInert

                ; ty_binds_var <- TcM.newTcRef emptyVarEnv
                ; ev_binds_var <- TcM.newTcEvBinds

                ; let env1 = env { tcs_ev_binds = ev_binds_var
                                 , tcs_ty_binds = ty_binds_var
                                 , tcs_inerts   = is_var
                                 , tcs_worklist = wl_var } 
                ; unTcS tcs env1 })

-- Getters and setters of TcEnv fields
-- ~~~~~~~~~~~~~~~~~~~~~~~~~~~~~~~~~~~~~~~~~~~~~~~~~~~~~~~~~~~~~~~~~

-- Getter of inerts and worklist
getTcSInertsRef :: TcS (IORef InertSet)
getTcSInertsRef = TcS (return . tcs_inerts)

getTcSWorkListRef :: TcS (IORef WorkList) 
getTcSWorkListRef = TcS (return . tcs_worklist) 

getTcSInerts :: TcS InertSet 
getTcSInerts = getTcSInertsRef >>= wrapTcS . (TcM.readTcRef) 

getTcSWorkList :: TcS WorkList
getTcSWorkList = getTcSWorkListRef >>= wrapTcS . (TcM.readTcRef) 

updWorkListTcS :: (WorkList -> WorkList) -> TcS () 
updWorkListTcS f 
  = updWorkListTcS_return (\w -> ((),f w))

updWorkListTcS_return :: (WorkList -> (a,WorkList)) -> TcS a
updWorkListTcS_return f
  = do { wl_var <- getTcSWorkListRef
       ; wl_curr <- wrapTcS (TcM.readTcRef wl_var)
       ; let (res,new_work) = f wl_curr
       ; wrapTcS (TcM.writeTcRef wl_var new_work)
       ; return res }

emitFrozenError :: CtFlavor -> EvVar -> SubGoalDepth -> TcS ()
-- Emits a non-canonical constraint that will stand for a frozen error in the inerts. 
emitFrozenError fl ev depth 
  = do { inert_ref <- getTcSInertsRef 
       ; inerts <- wrapTcS (TcM.readTcRef inert_ref)
       ; let ct = CNonCanonical { cc_id = ev
                                , cc_flavor = fl
                                , cc_depth = depth } 
             inerts_new = inerts { inert_frozen = extendCts (inert_frozen inerts) ct } 
       ; wrapTcS (TcM.writeTcRef inert_ref inerts_new) }

getDynFlags :: TcS DynFlags
getDynFlags = wrapTcS TcM.getDOpts

getTcSContext :: TcS SimplContext
getTcSContext = TcS (return . tcs_context)

getTcEvBinds :: TcS EvBindsVar
getTcEvBinds = TcS (return . tcs_ev_binds) 

getUntouchables :: TcS TcsUntouchables
getUntouchables = TcS (return . tcs_untch)

getTcSTyBinds :: TcS (IORef (TyVarEnv (TcTyVar, TcType)))
getTcSTyBinds = TcS (return . tcs_ty_binds)

getTcSTyBindsMap :: TcS (TyVarEnv (TcTyVar, TcType))
getTcSTyBindsMap = getTcSTyBinds >>= wrapTcS . (TcM.readTcRef) 


getTcEvBindsBag :: TcS EvBindMap
getTcEvBindsBag
  = do { EvBindsVar ev_ref _ <- getTcEvBinds 
       ; wrapTcS $ TcM.readTcRef ev_ref }

setEqBind :: EqVar -> LCoercion -> TcS () 
setEqBind eqv co = setEvBind eqv (EvCoercionBox co)

setWantedTyBind :: TcTyVar -> TcType -> TcS () 
-- Add a type binding
-- We never do this twice!
setWantedTyBind tv ty 
  = do { ref <- getTcSTyBinds
       ; wrapTcS $ 
         do { ty_binds <- TcM.readTcRef ref
            ; when debugIsOn $
                  TcM.checkErr (not (tv `elemVarEnv` ty_binds)) $
                  vcat [ text "TERRIBLE ERROR: double set of meta type variable"
                       , ppr tv <+> text ":=" <+> ppr ty
                       , text "Old value =" <+> ppr (lookupVarEnv_NF ty_binds tv)]
            ; TcM.writeTcRef ref (extendVarEnv ty_binds tv (tv,ty)) } }

setIPBind :: EvVar -> EvTerm -> TcS () 
setIPBind = setEvBind 

setDictBind :: EvVar -> EvTerm -> TcS () 
setDictBind = setEvBind 

setEvBind :: EvVar -> EvTerm -> TcS () 
-- Internal
setEvBind ev t
  = do { tc_evbinds <- getTcEvBinds
       ; wrapTcS $ TcM.addTcEvBind tc_evbinds ev t }

warnTcS :: CtLoc orig -> Bool -> SDoc -> TcS ()
warnTcS loc warn_if doc 
  | warn_if   = wrapTcS $ TcM.setCtLoc loc $ TcM.addWarnTc doc
  | otherwise = return ()

getDefaultInfo ::  TcS (SimplContext, [Type], (Bool, Bool))
getDefaultInfo 
  = do { ctxt <- getTcSContext
       ; (tys, flags) <- wrapTcS (TcM.tcGetDefaultTys (isInteractive ctxt))
       ; return (ctxt, tys, flags) }

-- Just get some environments needed for instance looking up and matching
-- ~~~~~~~~~~~~~~~~~~~~~~~~~~~~~~~~~~~~~~~~~~~~~~~~~~~~~~~~~~~~~~~~~~~~~~

getInstEnvs :: TcS (InstEnv, InstEnv) 
getInstEnvs = wrapTcS $ Inst.tcGetInstEnvs 

getFamInstEnvs :: TcS (FamInstEnv, FamInstEnv) 
getFamInstEnvs = wrapTcS $ FamInst.tcGetFamInstEnvs

getTopEnv :: TcS HscEnv 
getTopEnv = wrapTcS $ TcM.getTopEnv 

getGblEnv :: TcS TcGblEnv 
getGblEnv = wrapTcS $ TcM.getGblEnv 

-- Various smaller utilities [TODO, maybe will be absorbed in the instance matcher]
-- ~~~~~~~~~~~~~~~~~~~~~~~~~~~~~~~~~~~~~~~~~~~~~~~~~~~~~~~~~~~~~~~~~~~~~~~~~~~~~~~~

checkWellStagedDFun :: PredType -> DFunId -> WantedLoc -> TcS () 
checkWellStagedDFun pred dfun_id loc 
  = wrapTcS $ TcM.setCtLoc loc $ 
    do { use_stage <- TcM.getStage
       ; TcM.checkWellStaged pp_thing bind_lvl (thLevel use_stage) }
  where
    pp_thing = ptext (sLit "instance for") <+> quotes (ppr pred)
    bind_lvl = TcM.topIdLvl dfun_id

pprEq :: TcType -> TcType -> SDoc
pprEq ty1 ty2 = pprType $ mkEqPred (ty1,ty2)

isTouchableMetaTyVar :: TcTyVar -> TcS Bool
isTouchableMetaTyVar tv 
  = do { untch <- getUntouchables
       ; return $ isTouchableMetaTyVar_InRange untch tv } 

isTouchableMetaTyVar_InRange :: TcsUntouchables -> TcTyVar -> Bool 
isTouchableMetaTyVar_InRange (untch,untch_tcs) tv 
  = case tcTyVarDetails tv of 
      MetaTv TcsTv _ -> not (tv `elemVarSet` untch_tcs)
                        -- See Note [Touchable meta type variables] 
      MetaTv {}      -> inTouchableRange untch tv 
      _              -> False 


\end{code}


Note [Touchable meta type variables]
~~~~~~~~~~~~~~~~~~~~~~~~~~~~~~~~~~~~
Meta type variables allocated *by the constraint solver itself* are always
touchable.  Example: 
   instance C a b => D [a] where...
if we use this instance declaration we "make up" a fresh meta type
variable for 'b', which we must later guess.  (Perhaps C has a
functional dependency.)  But since we aren't in the constraint *generator*
we can't allocate a Unique in the touchable range for this implication
constraint.  Instead, we mark it as a "TcsTv", which makes it always-touchable.


\begin{code}
-- Flatten skolems
-- ~~~~~~~~~~~~~~~~~~~~~~~~~~~~~~~~~~~~~~~~~~~~~~~~~~~~~~~~~~~~~~~~~~~

newFlattenSkolemTy :: TcType -> TcS TcType
newFlattenSkolemTy ty = mkTyVarTy <$> newFlattenSkolemTyVar ty

newFlattenSkolemTyVar :: TcType -> TcS TcTyVar
newFlattenSkolemTyVar ty
  = do { tv <- wrapTcS $ do { uniq <- TcM.newUnique
                            ; let name = TcM.mkTcTyVarName uniq (fsLit "f")
                            ; return $ mkTcTyVar name (typeKind ty) (FlatSkol ty) } 
       ; traceTcS "New Flatten Skolem Born" $ 
           (ppr tv <+> text "[:= " <+> ppr ty <+> text "]")
       ; return tv }

-- Instantiations 
-- ~~~~~~~~~~~~~~~~~~~~~~~~~~~~~~~~~~~~~~~~~~~~~~~~~~~~~~~~~~~~~~~~~~

instDFunTypes :: [Either TyVar TcType] -> TcS [TcType] 
instDFunTypes mb_inst_tys 
  = mapM inst_tv mb_inst_tys
  where
    inst_tv :: Either TyVar TcType -> TcS Type
    inst_tv (Left tv)  = mkTyVarTy <$> instFlexiTcS tv
    inst_tv (Right ty) = return ty 

instDFunConstraints :: TcThetaType -> TcS [EvVar] 
instDFunConstraints preds = wrapTcS $ TcM.newWantedEvVars preds 


instFlexiTcS :: TyVar -> TcS TcTyVar 
-- Like TcM.instMetaTyVar but the variable that is created is always
-- touchable; we are supposed to guess its instantiation. 
-- See Note [Touchable meta type variables] 
instFlexiTcS tv = instFlexiTcSHelper (tyVarName tv) (tyVarKind tv) 

newFlexiTcSTy :: Kind -> TcS TcType  
newFlexiTcSTy knd 
  = wrapTcS $
    do { uniq <- TcM.newUnique 
       ; ref  <- TcM.newMutVar  Flexi 
       ; let name = TcM.mkTcTyVarName uniq (fsLit "uf")
       ; return $ mkTyVarTy (mkTcTyVar name knd (MetaTv TcsTv ref)) }

isFlexiTcsTv :: TyVar -> Bool
isFlexiTcsTv tv
  | not (isTcTyVar tv)                  = False
  | MetaTv TcsTv _ <- tcTyVarDetails tv = True
  | otherwise                           = False

newKindConstraint :: TcTyVar -> Kind -> TcS CoVar
-- Create new wanted CoVar that constrains the type to have the specified kind. 
newKindConstraint tv knd 
  = do { tv_k <- instFlexiTcSHelper (tyVarName tv) knd 
       ; let ty_k = mkTyVarTy tv_k
       ; eqv <- newEqVar (mkTyVarTy tv) ty_k
       ; return eqv }

instFlexiTcSHelper :: Name -> Kind -> TcS TcTyVar
instFlexiTcSHelper tvname tvkind
  = wrapTcS $ 
    do { uniq <- TcM.newUnique 
       ; ref  <- TcM.newMutVar  Flexi 
       ; let name = setNameUnique tvname uniq 
             kind = tvkind 
       ; return (mkTcTyVar name kind (MetaTv TcsTv ref)) }

-- Superclasses and recursive dictionaries 
-- ~~~~~~~~~~~~~~~~~~~~~~~~~~~~~~~~~~~~~~~~~~~~~~~~~~~~~~~~~~~~~~~~~~~~~

newEvVar :: TcPredType -> TcS EvVar
newEvVar pty = wrapTcS $ TcM.newEvVar pty

newDerivedId :: TcPredType -> TcS EvVar 
newDerivedId pty = wrapTcS $ TcM.newEvVar pty

newGivenEqVar :: TcType -> TcType -> Coercion -> TcS EvVar 
-- Note we create immutable variables for given or derived, since we
-- must bind them to TcEvBinds (because their evidence may involve 
-- superclasses). However we should be able to override existing
-- 'derived' evidence, even in TcEvBinds 
newGivenEqVar ty1 ty2 co 
  = do { cv <- newEqVar ty1 ty2
       ; setEvBind cv (EvCoercionBox co) 
       ; return cv } 

newEqVar :: TcType -> TcType -> TcS EvVar
newEqVar ty1 ty2 = wrapTcS $ TcM.newEq ty1 ty2 

newIPVar :: IPName Name -> TcType -> TcS EvVar 
newIPVar nm ty = wrapTcS $ TcM.newIP nm ty 

newDictVar :: Class -> [TcType] -> TcS EvVar 
newDictVar cl tys = wrapTcS $ TcM.newDict cl tys 
\end{code} 


\begin{code} 
-- Matching and looking up classes and family instances
-- ~~~~~~~~~~~~~~~~~~~~~~~~~~~~~~~~~~~~~~~~~~~~~~~~~~~~~~~~~~~~~~~~~~~~~

data MatchInstResult mi
  = MatchInstNo         -- No matching instance 
  | MatchInstSingle mi  -- Single matching instance
  | MatchInstMany       -- Multiple matching instances


matchClass :: Class -> [Type] -> TcS (MatchInstResult (DFunId, [Either TyVar TcType])) 
-- Look up a class constraint in the instance environment
matchClass clas tys
  = do	{ let pred = mkClassPred clas tys 
        ; instEnvs <- getInstEnvs
        ; case lookupInstEnv instEnvs clas tys of {
            ([], unifs, _)               -- Nothing matches  
                -> do { traceTcS "matchClass not matching"
                                 (vcat [ text "dict" <+> ppr pred, 
                                         text "unifs" <+> ppr unifs ]) 
                      ; return MatchInstNo  
                      } ;  
	    ([(ispec, inst_tys)], [], _) -- A single match 
		-> do	{ let dfun_id = is_dfun ispec
			; traceTcS "matchClass success"
				   (vcat [text "dict" <+> ppr pred, 
				          text "witness" <+> ppr dfun_id
                                           <+> ppr (idType dfun_id) ])
				  -- Record that this dfun is needed
                        ; return $ MatchInstSingle (dfun_id, inst_tys)
                        } ;
     	    (matches, unifs, _)          -- More than one matches 
		-> do	{ traceTcS "matchClass multiple matches, deferring choice"
			           (vcat [text "dict" <+> ppr pred,
				   	  text "matches" <+> ppr matches,
				   	  text "unifs" <+> ppr unifs])
                        ; return MatchInstMany 
		        }
	}
        }

matchFam :: TyCon -> [Type] -> TcS (Maybe (TyCon, [Type]))
matchFam tycon args = wrapTcS $ tcLookupFamInst tycon args
\end{code}


-- Rewriting with respect to the inert equalities 
-- ~~~~~~~~~~~~~~~~~~~~~~~~~~~~~~~~~~~~~~~~~~~~~~~~~~~~~~~~~~~~~~~~~~~~~
\begin{code}

getInertEqs :: TcS (TyVarEnv (Ct,Coercion), InScopeSet)
getInertEqs = do { inert <- getTcSInerts
                 ; return (inert_eqs inert, inert_eq_tvs inert) }

getRelevantInertFunEq :: TyCon -> [Xi] -> CtFlavor -> TcS (Maybe (Xi,Coercion)) 
-- Returns a coercion between (tc xi_args ~  xi) if such an inert item exists
getRelevantInertFunEq tc xi_args fl 
  = do { inert <- getTcSInerts
       ; let (fun_eq_relevants,_) = getRelevantCts tc (inert_funeqs inert)
       ; let acceptables = filterBag fun_match fun_eq_relevants
       ; case bagToList acceptables of 
           []     -> return Nothing
           (cc:_) -> return $ Just (cc_rhs cc, mkEqVarLCo (cc_id cc)) }
  where fun_match (CFunEqCan { cc_flavor = ifl, cc_tyargs = ixis }) 
            = eqTypes xi_args ixis && ifl `canRewrite` fl
        fun_match _ = False -- Should be an assertion failure, really


rewriteFromInertEqs :: (TyVarEnv (Ct,Coercion), InScopeSet)  
                    -- Precondition: Ct are CTyEqCans only!
                    -> CtFlavor 
                    -> EvVar 
                    -> TcS EvVar
rewriteFromInertEqs (subst,inscope) fl v 
  = do { let co = liftInertEqsPred subst inscope fl (evVarPred v) 
       ; if isReflCo co then return v 
         else do { traceTcS "rewriteFromInertEqs" $
                   text "Original item =" <+> ppr v <+> dcolon <+> ppr (evVarPred v)
                 ; v' <- newEvVar (pSnd (liftedCoercionKind co))
                 ; case fl of 
                     Wanted {}  -> setEvBind v (EvCast v' (mkSymCo co)) 
                     Given {}   -> setEvBind v' (EvCast v co) 
                     Derived {} -> return ()
                 ; traceTcS "rewriteFromInertEqs" $
                   text "Rewritten item =" <+> ppr v' <+> dcolon <+> ppr (evVarPred v')
                 ; return v' }
       }

-- See Note [LiftInertEqs]
liftInertEqsPred :: TyVarEnv (Ct,Coercion)
                 -> InScopeSet
                 -> CtFlavor
                 -> PredType -> Coercion
liftInertEqsPred subst inscope fl pty
  = ty_cts_subst subst inscope fl pty

ty_cts_subst :: TyVarEnv (Ct,Coercion)
             -> InScopeSet -> CtFlavor -> Type -> Coercion
ty_cts_subst subst inscope fl ty 
  = go ty 
  where go (TyVarTy tv)      = tyvar_cts_subst tv `orElse` Refl (TyVarTy tv)
        go (AppTy ty1 ty2)   = mkAppCo (go ty1) (go ty2) 
        go (TyConApp tc tys) = mkTyConAppCo tc (map go tys)  

        go (ForAllTy v ty)   = let co = ty_cts_subst subst' inscope' fl ty 
                               in (mkForAllCo v' $! co)
                             where (subst',inscope',v') = upd_tyvar_bndr subst inscope v

        go (FunTy ty1 ty2)   = mkFunCo (go ty1) (go ty2)


        tyvar_cts_subst tv  
          | Just (ct,co) <- lookupVarEnv subst tv, cc_flavor ct `canRewrite` fl  
          = Just co -- Warn: use cached, not cc_id directly, because of alpha-renamings!
          | otherwise = Nothing 

        upd_tyvar_bndr subst inscope v 
          = (new_subst, (inscope `extendInScopeSet` new_v), new_v)
          where new_subst 
                    | no_change = delVarEnv subst v
                        -- Otherwise we have to extend the environment with /something/. 
                        -- But we do not want to monadically create a new EvVar. So, we
                        -- create an 'unused_ct' but we cache reflexivity as the 
                        -- associated coercion. 
                    | otherwise = extendVarEnv subst v (unused_ct, Refl (TyVarTy new_v))

                no_change = new_v == v 
                new_v     = uniqAway inscope v 

                unused_ct = CTyEqCan { cc_id     = unused_evvar
                                     , cc_flavor = fl -- canRewrite is reflexive.
                                     , cc_tyvar  = v 
                                     , cc_rhs    = mkTyVarTy new_v 
                                     , cc_depth  = unused_depth }
                unused_depth = panic "ty_cts_subst: This depth should not be accessed!"
                unused_evvar = panic "ty_cts_subst: This var is just an alpha-renaming!"
\end{code}

Note [LiftInertEqsPred]
~~~~~~~~~~~~~~~~~~~~~~~ 
The function liftInertEqPred behaves almost like liftCoSubst (in
Coercion), but accepts a map TyVarEnv (Ct,Coercion) instead of a
LiftCoSubst. This data structure is more convenient to use since we
must apply the inert substitution /only/ if the inert equality 
`canRewrite` the work item. There's admittedly some duplication of 
functionality but it would be more tedious to cache and maintain 
different flavors of LiftCoSubst structures in the inerts. 
<|MERGE_RESOLUTION|>--- conflicted
+++ resolved
@@ -115,14 +115,12 @@
 import VarSet
 import Pair
 import FastString
-import StaticFlags
 import Util
 
 import HsBinds               -- for TcEvBinds stuff 
 import Id 
 import TcRnTypes
 
-<<<<<<< HEAD
 import Unique 
 import UniqFM
 import Maybes ( orElse )
@@ -131,11 +129,10 @@
 import StaticFlags( opt_PprStyle_Debug )
 import Control.Monad( when )
 #endif
-=======
+
 import Control.Monad
 import Data.IORef
 import qualified Data.Map as Map
->>>>>>> 03d45973
 \end{code}
 
 \begin{code}
