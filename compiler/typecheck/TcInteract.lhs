\begin{code}
{-# OPTIONS -fno-warn-tabs #-}
-- The above warning supression flag is a temporary kludge.
-- While working on this module you are encouraged to remove it and
-- detab the module (please do the detabbing in a separate patch). See
--     http://hackage.haskell.org/trac/ghc/wiki/Commentary/CodingStyle#TabsvsSpaces
-- for details

module TcInteract ( 
     solveInteractGiven,  -- Solves [EvVar],GivenLoc
     solveInteractCts,    -- Solves [Cts]
  ) where  

#include "HsVersions.h"


import BasicTypes ()
import TcCanonical
import VarSet
import Type
import Unify
import FamInstEnv
import Coercion( mkAxInstRHS )

import Var
import TcType
import PrelNames (singIClassName)

import Class
import TyCon
import Name

import FunDeps

import TcEvidence
import Outputable

import TcMType ( zonkTcPredType )

import TcRnTypes
import TcErrors
import TcSMonad
import Maybes( orElse )
import Bag

import Control.Monad ( foldM )

import VarEnv
import qualified Data.Traversable as Traversable
import Data.Maybe ( isJust )

import Control.Monad( when, unless )
import Pair ()
import UniqFM
import FastString ( sLit ) 
import DynFlags
<<<<<<< HEAD

import TcTypeNats
=======
import Util
>>>>>>> 96f21260
\end{code}
**********************************************************************
*                                                                    * 
*                      Main Interaction Solver                       *
*                                                                    *
**********************************************************************

Note [Basic Simplifier Plan] 
~~~~~~~~~~~~~~~~~~~~~~~~~~~~

1. Pick an element from the WorkList if there exists one with depth 
   less thanour context-stack depth. 

2. Run it down the 'stage' pipeline. Stages are: 
      - canonicalization
      - inert reactions
      - spontaneous reactions
      - top-level intreactions
   Each stage returns a StopOrContinue and may have sideffected 
   the inerts or worklist.
  
   The threading of the stages is as follows: 
      - If (Stop) is returned by a stage then we start again from Step 1. 
      - If (ContinueWith ct) is returned by a stage, we feed 'ct' on to 
        the next stage in the pipeline. 
4. If the element has survived (i.e. ContinueWith x) the last stage 
   then we add him in the inerts and jump back to Step 1.

If in Step 1 no such element exists, we have exceeded our context-stack 
depth and will simply fail.
\begin{code}

solveInteractCts :: [Ct] -> TcS (Bag Implication)
-- Returns a bag of residual implications that have arisen while solving
-- this particular worklist.
solveInteractCts cts 
  = do { traceTcS "solveInteractCtS" (vcat [ text "cts =" <+> ppr cts ]) 
       ; updWorkListTcS (appendWorkListCt cts) >> solveInteract 
       ; impls <- getTcSImplics
       ; updTcSImplics (const emptyBag) -- Nullify residual implications
       ; return impls }

solveInteractGiven :: GivenLoc -> [EvVar] -> TcS (Bag Implication)
-- In principle the givens can kick out some wanteds from the inert
-- resulting in solving some more wanted goals here which could emit
-- implications. That's why I return a bag of implications. Not sure
-- if this can happen in practice though.
solveInteractGiven gloc evs
  = solveInteractCts (map mk_noncan evs)
  where 
    mk_noncan ev = CNonCanonical { cc_ev = Given { ctev_gloc = gloc 
                                                 , ctev_evtm = EvId ev
                                                 , ctev_pred = evVarPred ev }
                                 , cc_depth = 0 }

-- The main solver loop implements Note [Basic Simplifier Plan]
---------------------------------------------------------------
solveInteract :: TcS ()
-- Returns the final InertSet in TcS, WorkList will be eventually empty.
solveInteract
  = {-# SCC "solveInteract" #-}
    do { dyn_flags <- getDynFlags
       ; let max_depth = ctxtStkDepth dyn_flags
             solve_loop
              = {-# SCC "solve_loop" #-}
                do { sel <- selectNextWorkItem max_depth
                   ; case sel of 
                      NoWorkRemaining     -- Done, successfuly (modulo frozen)
                        -> return ()
                      MaxDepthExceeded ct -- Failure, depth exceeded
                        -> wrapErrTcS $ solverDepthErrorTcS (cc_depth ct) [ct]
                      NextWorkItem ct     -- More work, loop around!
                        -> runSolverPipeline thePipeline ct >> solve_loop }
       ; solve_loop }

type WorkItem = Ct
type SimplifierStage = WorkItem -> TcS StopOrContinue

continueWith :: WorkItem -> TcS StopOrContinue
continueWith work_item = return (ContinueWith work_item) 

data SelectWorkItem 
       = NoWorkRemaining      -- No more work left (effectively we're done!)
       | MaxDepthExceeded Ct  -- More work left to do but this constraint has exceeded
                              -- the max subgoal depth and we must stop 
       | NextWorkItem Ct      -- More work left, here's the next item to look at 

selectNextWorkItem :: SubGoalDepth -- Max depth allowed
                   -> TcS SelectWorkItem
selectNextWorkItem max_depth
  = updWorkListTcS_return pick_next
  where 
    pick_next :: WorkList -> (SelectWorkItem, WorkList)
    pick_next wl = case selectWorkItem wl of
                     (Nothing,_) 
                         -> (NoWorkRemaining,wl)           -- No more work
                     (Just ct, new_wl) 
                         | cc_depth ct > max_depth         -- Depth exceeded
                         -> (MaxDepthExceeded ct,new_wl)
                     (Just ct, new_wl) 
                         -> (NextWorkItem ct, new_wl)      -- New workitem and worklist

runSolverPipeline :: [(String,SimplifierStage)] -- The pipeline 
                  -> WorkItem                   -- The work item 
                  -> TcS () 
-- Run this item down the pipeline, leaving behind new work and inerts
runSolverPipeline pipeline workItem 
  = do { initial_is <- getTcSInerts 
       ; traceTcS "Start solver pipeline {" $ 
                  vcat [ ptext (sLit "work item = ") <+> ppr workItem 
                       , ptext (sLit "inerts    = ") <+> ppr initial_is]

       ; final_res  <- run_pipeline pipeline (ContinueWith workItem)

       ; final_is <- getTcSInerts
       ; case final_res of 
           Stop            -> do { traceTcS "End solver pipeline (discharged) }" 
                                       (ptext (sLit "inerts    = ") <+> ppr final_is)
                                 ; return () }
           ContinueWith ct -> do { traceTcS "End solver pipeline (not discharged) }" $
                                       vcat [ ptext (sLit "final_item = ") <+> ppr ct
                                            , ptext (sLit "inerts     = ") <+> ppr final_is]
                                 ; updInertSetTcS ct }
       }
  where run_pipeline :: [(String,SimplifierStage)] -> StopOrContinue -> TcS StopOrContinue
        run_pipeline [] res = return res 
        run_pipeline _ Stop = return Stop 
        run_pipeline ((stg_name,stg):stgs) (ContinueWith ct)
          = do { traceTcS ("runStage " ++ stg_name ++ " {")
                          (text "workitem   = " <+> ppr ct) 
               ; res <- stg ct 
               ; traceTcS ("end stage " ++ stg_name ++ " }") empty
               ; run_pipeline stgs res 
               }
\end{code}

Example 1:
  Inert:   {c ~ d, F a ~ t, b ~ Int, a ~ ty} (all given)
  Reagent: a ~ [b] (given)

React with (c~d)     ==> IR (ContinueWith (a~[b]))  True    []
React with (F a ~ t) ==> IR (ContinueWith (a~[b]))  False   [F [b] ~ t]
React with (b ~ Int) ==> IR (ContinueWith (a~[Int]) True    []

Example 2:
  Inert:  {c ~w d, F a ~g t, b ~w Int, a ~w ty}
  Reagent: a ~w [b]

React with (c ~w d)   ==> IR (ContinueWith (a~[b]))  True    []
React with (F a ~g t) ==> IR (ContinueWith (a~[b]))  True    []    (can't rewrite given with wanted!)
etc.

Example 3:
  Inert:  {a ~ Int, F Int ~ b} (given)
  Reagent: F a ~ b (wanted)

React with (a ~ Int)   ==> IR (ContinueWith (F Int ~ b)) True []
React with (F Int ~ b) ==> IR Stop True []    -- after substituting we re-canonicalize and get nothing

\begin{code}
thePipeline :: [(String,SimplifierStage)]
thePipeline = [ ("lookup-in-inerts",        lookupInInertsStage)
              , ("canonicalization",        canonicalizationStage)
              , ("spontaneous solve",       spontaneousSolveStage)
              , ("interact with inerts",    interactWithInertsStage)
              , ("top-level reactions",     topReactionsStage)
              , ("type-nat solver",         typeNatStage)
              ]
\end{code}


\begin{code}

-- A quick lookup everywhere to see if we know about this constraint
--------------------------------------------------------------------
lookupInInertsStage :: SimplifierStage
lookupInInertsStage ct
  | Wanted { ctev_evar = ev_id, ctev_pred = pred } <- cc_ev ct
  = do { is <- getTcSInerts
       ; case lookupInInerts is pred of
           Just ctev
             |  not (isDerived ctev)
             -> do { setEvBind ev_id (ctEvTerm ctev)
                   ; return Stop }
           _ -> continueWith ct }
  | otherwise -- I could do something like that for givens 
              -- as well I suppose but it is not a big deal
  = continueWith ct


-- The canonicalization stage, see TcCanonical for details
----------------------------------------------------------
canonicalizationStage :: SimplifierStage
canonicalizationStage = TcCanonical.canonicalize 
\end{code}

*********************************************************************************
*                                                                               * 
                       The spontaneous-solve Stage
*                                                                               *
*********************************************************************************

Note [Efficient Orientation] 
~~~~~~~~~~~~~~~~~~~~~~~~~~~~~~~~~~~~~~~~~~~~~~~~~~~~

There are two cases where we have to be careful about 
orienting equalities to get better efficiency. 

Case 1: In Rewriting Equalities (function rewriteEqLHS) 

    When rewriting two equalities with the same LHS:
          (a)  (tv ~ xi1) 
          (b)  (tv ~ xi2) 
    We have a choice of producing work (xi1 ~ xi2) (up-to the
    canonicalization invariants) However, to prevent the inert items
    from getting kicked out of the inerts first, we prefer to
    canonicalize (xi1 ~ xi2) if (b) comes from the inert set, or (xi2
    ~ xi1) if (a) comes from the inert set.
    
Case 2: Functional Dependencies 
    Again, we should prefer, if possible, the inert variables on the RHS

\begin{code}
spontaneousSolveStage :: SimplifierStage 
spontaneousSolveStage workItem
  = do { mSolve <- trySpontaneousSolve workItem
       ; spont_solve mSolve } 
  where spont_solve SPCantSolve 
          | isCTyEqCan workItem                    -- Unsolved equality
          = do { kickOutRewritableInerts workItem  -- NB: will add workItem in inerts
               ; return Stop }
          | otherwise
          = continueWith workItem
        spont_solve (SPSolved workItem')           -- Post: workItem' must be equality
          = do { bumpStepCountTcS
               ; traceFireTcS (cc_depth workItem) $
                 ptext (sLit "Spontaneous:") <+> ppr workItem

                 -- NB: will add the item in the inerts
               ; kickOutRewritableInerts workItem'
               -- .. and Stop
               ; return Stop }

kickOutRewritableInerts :: Ct -> TcS () 
-- Pre:  ct is a CTyEqCan 
-- Post: The TcS monad is left with the thinner non-rewritable inerts; but which
--       contains the new constraint.
--       The rewritable end up in the worklist
kickOutRewritableInerts ct
  = {-# SCC "kickOutRewritableInerts" #-}
    do { traceTcS "kickOutRewritableInerts" $ text "workitem = " <+> ppr ct
       ; (wl,ieqs) <- {-# SCC "kick_out_rewritable" #-}
                      modifyInertTcS (kick_out_rewritable ct)
       ; traceTcS "Kicked out the following constraints" $ ppr wl
       ; is <- getTcSInerts 
       ; traceTcS "Remaining inerts are" $ ppr is

       -- Step 1: Rewrite as many of the inert_eqs on the spot!
       -- NB: if it is a given constraint just use the cached evidence
       -- to optimize e.g. mkRefl coercions from spontaneously solved cts.
       ; bnds <- getTcEvBindsMap
       ; let ct_coercion = getCtCoercion bnds ct 

       ; new_ieqs <- {-# SCC "rewriteInertEqsFromInertEq" #-}
                     rewriteInertEqsFromInertEq (cc_tyvar ct,
                                                 ct_coercion,cc_ev ct) ieqs
       ; let upd_eqs is = is { inert_cans = new_ics }
                        where ics     = inert_cans is
                              new_ics = ics { inert_eqs = new_ieqs }
       ; modifyInertTcS (\is -> ((), upd_eqs is)) 
         
       ; is <- getTcSInerts 
       ; traceTcS "Final inerts are" $ ppr is
       
         -- Step 2: Add the new guy in
       ; updInertSetTcS ct

       ; traceTcS "Kick out" (ppr ct $$ ppr wl)
       ; updWorkListTcS (unionWorkList wl) }

rewriteInertEqsFromInertEq :: (TcTyVar, TcCoercion, CtEvidence) -- A new substitution
                           -> TyVarEnv Ct                     -- All the inert equalities
                           -> TcS (TyVarEnv Ct)               -- The new inert equalities
rewriteInertEqsFromInertEq (subst_tv, _subst_co, subst_fl) ieqs
-- The goal: traverse the inert equalities and throw some of them back to the worklist
-- if you have to rewrite and recheck them for occurs check errors. 
-- To see which ones we must throw out see Note [Delicate equality kick-out]
 = do { mieqs <- Traversable.mapM do_one ieqs 
      ; traceTcS "Original inert equalities:" (ppr ieqs)
      ; let flatten_justs elem venv
              | Just act <- elem = extendVarEnv venv (cc_tyvar act) act
              | otherwise = venv                                     
            final_ieqs = foldVarEnv flatten_justs emptyVarEnv mieqs
      ; traceTcS "Remaining inert equalities:" (ppr final_ieqs)
      ; return final_ieqs }

 where do_one ct
         | subst_fl `canRewrite` fl && (subst_tv `elemVarSet` tyVarsOfCt ct) 
         = if fl `canRewrite` subst_fl then
               -- If also the inert can rewrite the subst then there is no danger of 
               -- occurs check errors sor keep it there. No need to rewrite the inert equality
               -- (as we did in the past) because of point (8) of 
               -- Note [Detailed InertCans Invariants] and 
             return (Just ct)
             -- used to be: rewrite_on_the_spot ct >>= ( return . Just )
           else -- We have to throw inert back to worklist for occurs checks 
             updWorkListTcS (extendWorkListEq ct) >> return Nothing
         | otherwise -- Just keep it there
         = return (Just ct)
         where 
           fl  = cc_ev ct

kick_out_rewritable :: Ct 
                    -> InertSet 
                    -> ((WorkList, TyVarEnv Ct),InertSet)
-- Post: returns ALL inert equalities, to be dealt with later
-- 
kick_out_rewritable ct is@(IS { inert_cans = 
                                   IC { inert_eqs    = eqmap
                                      , inert_eq_tvs = inscope
                                      , inert_dicts  = dictmap
                                      , inert_funeqs = funeqmap
                                      , inert_irreds = irreds }
                              , inert_frozen = frozen })
  = ((kicked_out,eqmap), remaining)
  where
    rest_out = fro_out `andCts` dicts_out `andCts` irs_out
    kicked_out = WorkList { wl_eqs    = []
                          , wl_funeqs = bagToList feqs_out
                          , wl_rest   = bagToList rest_out }
  
    remaining = is { inert_cans = IC { inert_eqs = emptyVarEnv
                                     , inert_eq_tvs = inscope 
                                       -- keep the same, safe and cheap
                                     , inert_dicts = dicts_in
                                     , inert_funeqs = feqs_in
                                     , inert_irreds = irs_in }
                   , inert_frozen = fro_in } 
                -- NB: Notice that don't rewrite 
                -- inert_solved, inert_flat_cache and inert_solved_funeqs
                -- optimistically. But when we lookup we have to take the 
                -- subsitution into account
    fl = cc_ev ct
    tv = cc_tyvar ct

    (feqs_out,  feqs_in)    = partCtFamHeadMap rewritable funeqmap
    (dicts_out, dicts_in)   = partitionCCanMap rewritable dictmap

    (irs_out,   irs_in)   = partitionBag rewritable irreds
    (fro_out,   fro_in)   = partitionBag rewritable frozen

    rewritable ct = (fl `canRewrite` cc_ev ct)  &&
                    (tv `elemVarSet` tyVarsOfCt ct) 
                    -- NB: tyVarsOfCt will return the type 
                    --     variables /and the kind variables/ that are 
                    --     directly visible in the type. Hence we will
                    --     have exposed all the rewriting we care about
                    --     to make the most precise kinds visible for 
                    --     matching classes etc. No need to kick out 
                    --     constraints that mention type variables whose
                    --     kinds could contain this variable!

\end{code}

Note [Delicate equality kick-out]
~~~~~~~~~~~~~~~~~~~~~~~~~~~~~~~~~~ 

Delicate:
When kicking out rewritable constraints, it would be safe to simply
kick out all rewritable equalities, but instead we only kick out those
that, when rewritten, may result in occur-check errors. Example:

          WorkItem =   [G] a ~ b
          Inerts   = { [W] b ~ [a] }
Now at this point the work item cannot be further rewritten by the
inert (due to the weaker inert flavor). Instead the workitem can 
rewrite the inert leading to potential occur check errors. So we must
kick the inert out. On the other hand, if the inert flavor was as 
powerful or more powerful than the workitem flavor, the work-item could 
not have reached this stage (because it would have already been 
rewritten by the inert).

The coclusion is: we kick out the 'dangerous' equalities that may
require recanonicalization (occurs checks) and the rest we keep 
there in the inerts without further checks.

In the past we used to rewrite-on-the-spot those equalities that we keep in,
but this is no longer necessary see Note [Non-idempotent inert substitution].

\begin{code}
data SPSolveResult = SPCantSolve
                   | SPSolved WorkItem 

-- SPCantSolve means that we can't do the unification because e.g. the variable is untouchable
-- SPSolved workItem' gives us a new *given* to go on 

-- @trySpontaneousSolve wi@ solves equalities where one side is a
-- touchable unification variable.
--     	    See Note [Touchables and givens] 
trySpontaneousSolve :: WorkItem -> TcS SPSolveResult
trySpontaneousSolve workItem@(CTyEqCan { cc_ev = gw
                                       , cc_tyvar = tv1, cc_rhs = xi, cc_depth = d })
  | isGiven gw
  = return SPCantSolve
  | Just tv2 <- tcGetTyVar_maybe xi
  = do { tch1 <- isTouchableMetaTyVar tv1
       ; tch2 <- isTouchableMetaTyVar tv2
       ; case (tch1, tch2) of
           (True,  True)  -> trySpontaneousEqTwoWay d gw tv1 tv2
           (True,  False) -> trySpontaneousEqOneWay d gw tv1 xi
           (False, True)  -> trySpontaneousEqOneWay d gw tv2 (mkTyVarTy tv1)
	   _ -> return SPCantSolve }
  | otherwise
  = do { tch1 <- isTouchableMetaTyVar tv1
       ; if tch1 then trySpontaneousEqOneWay d gw tv1 xi
                 else do { traceTcS "Untouchable LHS, can't spontaneously solve workitem:" $
                           ppr workItem 
                         ; return SPCantSolve }
       }

  -- No need for 
  --      trySpontaneousSolve (CFunEqCan ...) = ...
  -- See Note [No touchables as FunEq RHS] in TcSMonad
trySpontaneousSolve _ = return SPCantSolve

----------------
trySpontaneousEqOneWay :: SubGoalDepth 
                       -> CtEvidence -> TcTyVar -> Xi -> TcS SPSolveResult
-- tv is a MetaTyVar, not untouchable
trySpontaneousEqOneWay d gw tv xi
  | not (isSigTyVar tv) || isTyVarTy xi
  = solveWithIdentity d gw tv xi
  | otherwise -- Still can't solve, sig tyvar and non-variable rhs
  = return SPCantSolve

----------------
trySpontaneousEqTwoWay :: SubGoalDepth 
                       -> CtEvidence -> TcTyVar -> TcTyVar -> TcS SPSolveResult
-- Both tyvars are *touchable* MetaTyvars so there is only a chance for kind error here

trySpontaneousEqTwoWay d gw tv1 tv2
  = do { let k1_sub_k2 = k1 `tcIsSubKind` k2
       ; if k1_sub_k2 && nicer_to_update_tv2
         then solveWithIdentity d gw tv2 (mkTyVarTy tv1)
         else solveWithIdentity d gw tv1 (mkTyVarTy tv2) }
  where
    k1 = tyVarKind tv1
    k2 = tyVarKind tv2
    nicer_to_update_tv2 = isSigTyVar tv1 || isSystemName (Var.varName tv2)
\end{code}

Note [Kind errors] 
~~~~~~~~~~~~~~~~~~~~~~~~~~~~~~~~~
Consider the wanted problem: 
      alpha ~ (# Int, Int #) 
where alpha :: ArgKind and (# Int, Int #) :: (#). We can't spontaneously solve this constraint, 
but we should rather reject the program that give rise to it. If 'trySpontaneousEqTwoWay' 
simply returns @CantSolve@ then that wanted constraint is going to propagate all the way and 
get quantified over in inference mode. That's bad because we do know at this point that the 
constraint is insoluble. Instead, we call 'recKindErrorTcS' here, which will fail later on.

The same applies in canonicalization code in case of kind errors in the givens. 

However, when we canonicalize givens we only check for compatibility (@compatKind@). 
If there were a kind error in the givens, this means some form of inconsistency or dead code.

You may think that when we spontaneously solve wanteds we may have to look through the 
bindings to determine the right kind of the RHS type. E.g one may be worried that xi is 
@alpha@ where alpha :: ? and a previous spontaneous solving has set (alpha := f) with (f :: *).
But we orient our constraints so that spontaneously solved ones can rewrite all other constraint
so this situation can't happen. 

Note [Spontaneous solving and kind compatibility] 
~~~~~~~~~~~~~~~~~~~~~~~~~~~~~~~~~~~~~~~~~~~~~~~~~
Note that our canonical constraints insist that *all* equalities (tv ~
xi) or (F xis ~ rhs) require the LHS and the RHS to have *compatible*
the same kinds.  ("compatible" means one is a subKind of the other.)

  - It can't be *equal* kinds, because
     b) wanted constraints don't necessarily have identical kinds
               eg   alpha::? ~ Int
     b) a solved wanted constraint becomes a given

  - SPJ thinks that *given* constraints (tv ~ tau) always have that
    tau has a sub-kind of tv; and when solving wanted constraints
    in trySpontaneousEqTwoWay we re-orient to achieve this.

  - Note that the kind invariant is maintained by rewriting.
    Eg wanted1 rewrites wanted2; if both were compatible kinds before,
       wanted2 will be afterwards.  Similarly givens.

Caveat:
  - Givens from higher-rank, such as: 
          type family T b :: * -> * -> * 
          type instance T Bool = (->) 

          f :: forall a. ((T a ~ (->)) => ...) -> a -> ... 
          flop = f (...) True 
     Whereas we would be able to apply the type instance, we would not be able to 
     use the given (T Bool ~ (->)) in the body of 'flop' 


Note [Avoid double unifications] 
~~~~~~~~~~~~~~~~~~~~~~~~~~~~~~~~
The spontaneous solver has to return a given which mentions the unified unification
variable *on the left* of the equality. Here is what happens if not: 
  Original wanted:  (a ~ alpha),  (alpha ~ Int) 
We spontaneously solve the first wanted, without changing the order! 
      given : a ~ alpha      [having unified alpha := a] 
Now the second wanted comes along, but he cannot rewrite the given, so we simply continue.
At the end we spontaneously solve that guy, *reunifying*  [alpha := Int] 

We avoid this problem by orienting the resulting given so that the unification
variable is on the left.  [Note that alternatively we could attempt to
enforce this at canonicalization]

See also Note [No touchables as FunEq RHS] in TcSMonad; avoiding
double unifications is the main reason we disallow touchable
unification variables as RHS of type family equations: F xis ~ alpha.

\begin{code}
----------------

solveWithIdentity :: SubGoalDepth 
                  -> CtEvidence -> TcTyVar -> Xi -> TcS SPSolveResult
-- Solve with the identity coercion 
-- Precondition: kind(xi) is a sub-kind of kind(tv)
-- Precondition: CtEvidence is Wanted or Derived
-- See [New Wanted Superclass Work] to see why solveWithIdentity 
--     must work for Derived as well as Wanted
-- Returns: workItem where 
--        workItem = the new Given constraint
--
-- NB: No need for an occurs check here, because solveWithIdentity always 
--     arises from a CTyEqCan, a *canonical* constraint.  Its invariants
--     say that in (a ~ xi), the type variable a does not appear in xi.
--     See TcRnTypes.Ct invariants.
solveWithIdentity d wd tv xi 
  = do { let tv_ty = mkTyVarTy tv
       ; traceTcS "Sneaky unification:" $ 
                       vcat [text "Constraint:" <+> ppr wd,
                             text "Coercion:" <+> pprEq tv_ty xi,
                             text "Left Kind is:" <+> ppr (typeKind tv_ty),
                             text "Right Kind is:" <+> ppr (typeKind xi) ]

       ; let xi' = defaultKind xi      
               -- We only instantiate kind unification variables
               -- with simple kinds like *, not OpenKind or ArgKind
               -- cf TcUnify.uUnboundKVar

       ; setWantedTyBind tv xi'
       ; let refl_evtm = EvCoercion (mkTcReflCo xi')
             refl_pred = mkTcEqPred tv_ty xi'

       ; when (isWanted wd) $ 
              setEvBind (ctev_evar wd) refl_evtm

       ; let given_fl = Given { ctev_gloc = mkGivenLoc (ctev_wloc wd) UnkSkol
                              , ctev_pred = refl_pred
                              , ctev_evtm = refl_evtm }
             
       ; return $ 
         SPSolved (CTyEqCan { cc_ev = given_fl
                            , cc_tyvar  = tv, cc_rhs = xi', cc_depth = d }) }
\end{code}


*********************************************************************************
*                                                                               * 
                       The interact-with-inert Stage
*                                                                               *
*********************************************************************************

Note [

Note [The Solver Invariant]
~~~~~~~~~~~~~~~~~~~~~~~~~~~
We always add Givens first.  So you might think that the solver has
the invariant

   If the work-item is Given, 
   then the inert item must Given

But this isn't quite true.  Suppose we have, 
    c1: [W] beta ~ [alpha], c2 : [W] blah, c3 :[W] alpha ~ Int
After processing the first two, we get
     c1: [G] beta ~ [alpha], c2 : [W] blah
Now, c3 does not interact with the the given c1, so when we spontaneously
solve c3, we must re-react it with the inert set.  So we can attempt a 
reaction between inert c2 [W] and work-item c3 [G].

It *is* true that [Solver Invariant]
   If the work-item is Given, 
   AND there is a reaction
   then the inert item must Given
or, equivalently,
   If the work-item is Given, 
   and the inert item is Wanted/Derived
   then there is no reaction

\begin{code}
-- Interaction result of  WorkItem <~> Ct

data InteractResult 
    = IRWorkItemConsumed { ir_fire :: String } 
    | IRInertConsumed    { ir_fire :: String } 
    | IRKeepGoing        { ir_fire :: String }

irWorkItemConsumed :: String -> TcS InteractResult
irWorkItemConsumed str = return (IRWorkItemConsumed str) 

irInertConsumed :: String -> TcS InteractResult
irInertConsumed str = return (IRInertConsumed str) 

irKeepGoing :: String -> TcS InteractResult 
irKeepGoing str = return (IRKeepGoing str) 
-- You can't discard neither workitem or inert, but you must keep 
-- going. It's possible that new work is waiting in the TcS worklist. 


interactWithInertsStage :: WorkItem -> TcS StopOrContinue 
-- Precondition: if the workitem is a CTyEqCan then it will not be able to 
-- react with anything at this stage. 
interactWithInertsStage wi 
  = do { traceTcS "interactWithInerts" $ text "workitem = " <+> ppr wi
       ; rels <- extractRelevantInerts wi 
       ; traceTcS "relevant inerts are:" $ ppr rels
       ; foldlBagM interact_next (ContinueWith wi) rels }

  where interact_next Stop atomic_inert 
          = updInertSetTcS atomic_inert >> return Stop
        interact_next (ContinueWith wi) atomic_inert 
          = do { ir <- doInteractWithInert atomic_inert wi
               ; let mk_msg rule keep_doc 
                       = vcat [ text rule <+> keep_doc
                              , ptext (sLit "InertItem =") <+> ppr atomic_inert
                              , ptext (sLit "WorkItem  =") <+> ppr wi ]
               ; case ir of 
                   IRWorkItemConsumed { ir_fire = rule } 
                       -> do { bumpStepCountTcS
                             ; traceFireTcS (cc_depth wi) 
                                            (mk_msg rule (text "WorkItemConsumed"))
                             ; updInertSetTcS atomic_inert
                             ; return Stop } 
                   IRInertConsumed { ir_fire = rule }
                       -> do { bumpStepCountTcS
                             ; traceFireTcS (cc_depth atomic_inert) 
                                            (mk_msg rule (text "InertItemConsumed"))
                             ; return (ContinueWith wi) }
                   IRKeepGoing {} -- Should we do a bumpStepCountTcS? No for now.
                       -> do { updInertSetTcS atomic_inert
                             ; return (ContinueWith wi) }
               }

\end{code}

\begin{code}
--------------------------------------------

doInteractWithInert :: Ct -> Ct -> TcS InteractResult
-- Identical class constraints.
doInteractWithInert
  inertItem@(CDictCan { cc_ev = fl1, cc_class = cls1, cc_tyargs = tys1 })
   workItem@(CDictCan { cc_ev = fl2, cc_class = cls2, cc_tyargs = tys2 })

  | cls1 == cls2  
  = do { let pty1 = mkClassPred cls1 tys1
             pty2 = mkClassPred cls2 tys2
             inert_pred_loc     = (pty1, pprFlavorArising fl1)
             work_item_pred_loc = (pty2, pprFlavorArising fl2)

       ; traceTcS "doInteractWithInert" (vcat [ text "inertItem = " <+> ppr inertItem
                                              , text "workItem  = " <+> ppr workItem ])
 
       ; let fd_eqns = improveFromAnother inert_pred_loc work_item_pred_loc
       ; any_fundeps <- rewriteWithFunDeps fd_eqns tys2 fl2
                -- We don't really rewrite tys2, see below _rewritten_tys2, so that's ok
                -- NB: We do create FDs for given to report insoluble equations that arise
                -- from pairs of Givens, and also because of floating when we approximate
                -- implications. The relevant test is: typecheck/should_fail/FDsFromGivens.hs
                -- Also see Note [When improvement happens]
                -- 
       
       ; case any_fundeps of
           -- No Functional Dependencies 
           Nothing             
               | eqTypes tys1 tys2 -> solveOneFromTheOther "Cls/Cls" fl1 workItem
               | otherwise         -> irKeepGoing "NOP"

           -- Actual Functional Dependencies
           Just (_rewritten_tys2, fd_work)
              -- Standard thing: create derived fds and keep on going. Importantly we don't
               -- throw workitem back in the worklist because this can cause loops. See #5236.
               -> do { emitFDWorkAsDerived fd_work (cc_depth workItem)
                     ; irKeepGoing "Cls/Cls (new fundeps)" } -- Just keep going without droping the inert 
       }
 
-- Two pieces of irreducible evidence: if their types are *exactly identical* 
-- we can rewrite them. We can never improve using this: 
-- if we want ty1 :: Constraint and have ty2 :: Constraint it clearly does not 
-- mean that (ty1 ~ ty2)
doInteractWithInert (CIrredEvCan { cc_ev = ifl, cc_ty = ty1 })
           workItem@(CIrredEvCan { cc_ty = ty2 })
  | ty1 `eqType` ty2
  = solveOneFromTheOther "Irred/Irred" ifl workItem

doInteractWithInert ii@(CFunEqCan { cc_ev = fl1, cc_fun = tc1
                                  , cc_tyargs = args1, cc_rhs = xi1, cc_depth = d1 }) 
                    wi@(CFunEqCan { cc_ev = fl2, cc_fun = tc2
                                  , cc_tyargs = args2, cc_rhs = xi2, cc_depth = d2 })
{-  ToDo: Check with Dimitrios
  | lhss_match  
  , isSolved fl1 -- Inert is solved and we can simply ignore it
                 -- when workitem is given/solved
  , isGiven fl2
  = irInertConsumed "FunEq/FunEq"
  | lhss_match
  , isSolved fl2 -- Workitem is solved and we can ignore it when
                 -- the inert is given/solved
  , isGiven fl1                 
  = irWorkItemConsumed "FunEq/FunEq" 
-}

  | fl1 `canSolve` fl2 && lhss_match
  = do { traceTcS "interact with inerts: FunEq/FunEq" $ 
         vcat [ text "workItem =" <+> ppr wi
              , text "inertItem=" <+> ppr ii ]

       ; let xev = XEvTerm xcomp xdecomp
             -- xcomp : [(xi2 ~ xi1)] -> (F args ~ xi2) 
             xcomp [x] = EvCoercion (co1 `mkTcTransCo` mk_sym_co x)
             xcomp _   = panic "No more goals!"
             -- xdecomp : (F args ~ xi2) -> [(xi2 ~ xi1)]                 
             xdecomp x = [EvCoercion (mk_sym_co x `mkTcTransCo` co1)]

       ; ctevs <- xCtFlavor_cache False fl2 [mkTcEqPred xi2 xi1] xev
                         -- Why not simply xCtFlavor? See Note [Cache-caused loops]
                         -- Why not (mkTcEqPred xi1 xi2)? See Note [Efficient orientation]
       ; add_to_work d2 ctevs 
       ; irWorkItemConsumed "FunEq/FunEq" }

  | fl2 `canSolve` fl1 && lhss_match
  = do { traceTcS "interact with inerts: FunEq/FunEq" $ 
         vcat [ text "workItem =" <+> ppr wi
              , text "inertItem=" <+> ppr ii ]

       ; let xev = XEvTerm xcomp xdecomp
              -- xcomp : [(xi2 ~ xi1)] -> [(F args ~ xi1)]
             xcomp [x] = EvCoercion (co2 `mkTcTransCo` evTermCoercion x)
             xcomp _ = panic "No more goals!"
             -- xdecomp : (F args ~ xi1) -> [(xi2 ~ xi1)]
             xdecomp x = [EvCoercion (mkTcSymCo co2 `mkTcTransCo` evTermCoercion x)]

       ; ctevs <- xCtFlavor_cache False fl1 [mkTcEqPred xi2 xi1] xev 
                          -- Why not simply xCtFlavor? See Note [Cache-caused loops]
                          -- Why not (mkTcEqPred xi1 xi2)? See Note [Efficient orientation]

       ; add_to_work d1 ctevs 
       ; irInertConsumed "FunEq/FunEq"}
  where
    add_to_work d [ctev] = updWorkListTcS $ extendWorkListEq $
                           CNonCanonical {cc_ev = ctev, cc_depth = d}
    add_to_work _ _ = return ()

    lhss_match = tc1 == tc2 && eqTypes args1 args2 
    co1 = evTermCoercion $ ctEvTerm fl1
    co2 = evTermCoercion $ ctEvTerm fl2
    mk_sym_co x = mkTcSymCo (evTermCoercion x)
    
doInteractWithInert _ _ = irKeepGoing "NOP"

\end{code}


Note [Shadowing of Implicit Parameters]
~~~~~~~~~~~~~~~~~~~~~~~~~~~~~~~~~~~~~~~

Consider the following example:

f :: (?x :: Char) => Char
f = let ?x = 'a' in ?x

The "let ?x = ..." generates an implication constraint of the form:

?x :: Char => ?x :: Char

Furthermore, the signature for `f` also generates an implication
constraint, so we end up with the following nested implication:

?x :: Char => (?x :: Char => ?x :: Char)

Note that the wanted (?x :: Char) constraint may be solved in
two incompatible ways:  either by using the parameter from the
signature, or by using the local definition.  Our intention is
that the local definition should "shadow" the parameter of the
signature, and we implement this as follows: when we add a new
given implicit parameter to the inert set, it replaces any existing
givens for the same implicit parameter.

This works for the normal cases but it has an odd side effect
in some pathological programs like this:

-- This is accepted, the second parameter shadows
f1 :: (?x :: Int, ?x :: Char) => Char
f1 = ?x

-- This is rejected, the second parameter shadows
f2 :: (?x :: Int, ?x :: Char) => Int
f2 = ?x

Both of these are actually wrong:  when we try to use either one,
we'll get two incompatible wnated constraints (?x :: Int, ?x :: Char),
which would lead to an error.

I can think of two ways to fix this:

  1. Simply disallow multiple constratits for the same implicit
    parameter---this is never useful, and it can be detected completely
    syntactically.

  2. Move the shadowing machinery to the location where we nest
     implications, and add some code here that will produce an
     error if we get multiple givens for the same implicit parameter.









Note [Cache-caused loops]
~~~~~~~~~~~~~~~~~~~~~~~~~
It is very dangerous to cache a rewritten wanted family equation as 'solved' in our 
solved cache (which is the default behaviour or xCtFlavor), because the interaction 
may not be contributing towards a solution. Here is an example:

Initial inert set:
  [W] g1 : F a ~ beta1
Work item:
  [W] g2 : F a ~ beta2
The work item will react with the inert yielding the _same_ inert set plus:
    i)   Will set g2 := g1 `cast` g3   
    ii)  Will add to our solved cache that [S] g2 : F a ~ beta2
    iii) Will emit [W] g3 : beta1 ~ beta2 
Now, the g3 work item will be spontaneously solved to [G] g3 : beta1 ~ beta2
and then it will react the item in the inert ([W] g1 : F a ~ beta1). So it 
will set 
      g1 := g ; sym g3 
and what is g? Well it would ideally be a new goal of type (F a ~ beta2) but
remember that we have this in our solved cache, and it is ... g2! In short we 
created the evidence loop:

        g2 := g1 ; g3 
        g3 := refl
        g1 := g2 ; sym g3 

To avoid this situation we do not cache as solved any workitems (or inert) 
which did not really made a 'step' towards proving some goal. Solved's are 
just an optimization so we don't lose anything in terms of completeness of 
solving.

\begin{code}

solveOneFromTheOther :: String    -- Info 
                     -> CtEvidence  -- Inert 
                     -> Ct        -- WorkItem 
                     -> TcS InteractResult
-- Preconditions: 
-- 1) inert and work item represent evidence for the /same/ predicate
-- 2) ip/class/irred evidence (no coercions) only
solveOneFromTheOther info ifl workItem
  | isDerived wfl
  = irWorkItemConsumed ("Solved[DW] " ++ info)

  | isDerived ifl -- The inert item is Derived, we can just throw it away, 
    	      	  -- The workItem is inert wrt earlier inert-set items, 
		  -- so it's safe to continue on from this point
  = irInertConsumed ("Solved[DI] " ++ info)
  
{-  ToDo: Check with Dimitrios
  | isSolved ifl, isGiven wfl
    -- Same if the inert is a GivenSolved -- just get rid of it
  = irInertConsumed ("Solved[SI] " ++ info)
-}

  | otherwise
  = ASSERT( ifl `canSolve` wfl )
      -- Because of Note [The Solver Invariant], plus Derived dealt with
    do { case wfl of
           Wanted { ctev_evar = ev_id } -> setEvBind ev_id (ctEvTerm ifl)
           _                            -> return ()
           -- Overwrite the binding, if one exists
	   -- If both are Given, we already have evidence; no need to duplicate
       ; irWorkItemConsumed ("Solved " ++ info) }
  where 
     wfl = cc_ev workItem
\end{code}

Note [Superclasses and recursive dictionaries]
~~~~~~~~~~~~~~~~~~~~~~~~~~~~~~~~~~~~~~~~~~~~~~
    Overlaps with Note [SUPERCLASS-LOOP 1]
                  Note [SUPERCLASS-LOOP 2]
                  Note [Recursive instances and superclases]
    ToDo: check overlap and delete redundant stuff

Right before adding a given into the inert set, we must
produce some more work, that will bring the superclasses 
of the given into scope. The superclass constraints go into 
our worklist. 

When we simplify a wanted constraint, if we first see a matching
instance, we may produce new wanted work. To (1) avoid doing this work 
twice in the future and (2) to handle recursive dictionaries we may ``cache'' 
this item as given into our inert set WITHOUT adding its superclass constraints, 
otherwise we'd be in danger of creating a loop [In fact this was the exact reason
for doing the isGoodRecEv check in an older version of the type checker]. 

But now we have added partially solved constraints to the worklist which may 
interact with other wanteds. Consider the example: 

Example 1: 

    class Eq b => Foo a b        --- 0-th selector
    instance Eq a => Foo [a] a   --- fooDFun

and wanted (Foo [t] t). We are first going to see that the instance matches 
and create an inert set that includes the solved (Foo [t] t) but not its superclasses:
       d1 :_g Foo [t] t                 d1 := EvDFunApp fooDFun d3 
Our work list is going to contain a new *wanted* goal
       d3 :_w Eq t 

Ok, so how do we get recursive dictionaries, at all: 

Example 2:

    data D r = ZeroD | SuccD (r (D r));
    
    instance (Eq (r (D r))) => Eq (D r) where
        ZeroD     == ZeroD     = True
        (SuccD a) == (SuccD b) = a == b
        _         == _         = False;
    
    equalDC :: D [] -> D [] -> Bool;
    equalDC = (==);

We need to prove (Eq (D [])). Here's how we go:

	d1 :_w Eq (D [])

by instance decl, holds if
	d2 :_w Eq [D []]
	where 	d1 = dfEqD d2

*BUT* we have an inert set which gives us (no superclasses): 
        d1 :_g Eq (D []) 
By the instance declaration of Eq we can show the 'd2' goal if 
	d3 :_w Eq (D [])
	where	d2 = dfEqList d3
		d1 = dfEqD d2
Now, however this wanted can interact with our inert d1 to set: 
        d3 := d1 
and solve the goal. Why was this interaction OK? Because, if we chase the 
evidence of d1 ~~> dfEqD d2 ~~-> dfEqList d3, so by setting d3 := d1 we 
are really setting
        d3 := dfEqD2 (dfEqList d3) 
which is FINE because the use of d3 is protected by the instance function 
applications. 

So, our strategy is to try to put solved wanted dictionaries into the
inert set along with their superclasses (when this is meaningful,
i.e. when new wanted goals are generated) but solve a wanted dictionary
from a given only in the case where the evidence variable of the
wanted is mentioned in the evidence of the given (recursively through
the evidence binds) in a protected way: more instance function applications 
than superclass selectors.

Here are some more examples from GHC's previous type checker


Example 3: 
This code arises in the context of "Scrap Your Boilerplate with Class"

    class Sat a
    class Data ctx a
    instance  Sat (ctx Char)             => Data ctx Char       -- dfunData1
    instance (Sat (ctx [a]), Data ctx a) => Data ctx [a]        -- dfunData2

    class Data Maybe a => Foo a    

    instance Foo t => Sat (Maybe t)                             -- dfunSat

    instance Data Maybe a => Foo a                              -- dfunFoo1
    instance Foo a        => Foo [a]                            -- dfunFoo2
    instance                 Foo [Char]                         -- dfunFoo3

Consider generating the superclasses of the instance declaration
	 instance Foo a => Foo [a]

So our problem is this
    d0 :_g Foo t
    d1 :_w Data Maybe [t] 

We may add the given in the inert set, along with its superclasses
[assuming we don't fail because there is a matching instance, see 
 tryTopReact, given case ]
  Inert:
    d0 :_g Foo t 
  WorkList 
    d01 :_g Data Maybe t  -- d2 := EvDictSuperClass d0 0 
    d1 :_w Data Maybe [t] 
Then d2 can readily enter the inert, and we also do solving of the wanted
  Inert: 
    d0 :_g Foo t 
    d1 :_s Data Maybe [t]           d1 := dfunData2 d2 d3 
  WorkList
    d2 :_w Sat (Maybe [t])          
    d3 :_w Data Maybe t
    d01 :_g Data Maybe t 
Now, we may simplify d2 more: 
  Inert:
      d0 :_g Foo t 
      d1 :_s Data Maybe [t]           d1 := dfunData2 d2 d3 
      d1 :_g Data Maybe [t] 
      d2 :_g Sat (Maybe [t])          d2 := dfunSat d4 
  WorkList: 
      d3 :_w Data Maybe t 
      d4 :_w Foo [t] 
      d01 :_g Data Maybe t 

Now, we can just solve d3.
  Inert
      d0 :_g Foo t 
      d1 :_s Data Maybe [t]           d1 := dfunData2 d2 d3 
      d2 :_g Sat (Maybe [t])          d2 := dfunSat d4 
  WorkList
      d4 :_w Foo [t] 
      d01 :_g Data Maybe t 
And now we can simplify d4 again, but since it has superclasses we *add* them to the worklist:
  Inert
      d0 :_g Foo t 
      d1 :_s Data Maybe [t]           d1 := dfunData2 d2 d3 
      d2 :_g Sat (Maybe [t])          d2 := dfunSat d4 
      d4 :_g Foo [t]                  d4 := dfunFoo2 d5 
  WorkList:
      d5 :_w Foo t 
      d6 :_g Data Maybe [t]           d6 := EvDictSuperClass d4 0
      d01 :_g Data Maybe t 
Now, d5 can be solved! (and its superclass enter scope) 
  Inert
      d0 :_g Foo t 
      d1 :_s Data Maybe [t]           d1 := dfunData2 d2 d3 
      d2 :_g Sat (Maybe [t])          d2 := dfunSat d4 
      d4 :_g Foo [t]                  d4 := dfunFoo2 d5 
      d5 :_g Foo t                    d5 := dfunFoo1 d7
  WorkList:
      d7 :_w Data Maybe t
      d6 :_g Data Maybe [t]
      d8 :_g Data Maybe t            d8 := EvDictSuperClass d5 0
      d01 :_g Data Maybe t 

Now, two problems: 
   [1] Suppose we pick d8 and we react him with d01. Which of the two givens should 
       we keep? Well, we *MUST NOT* drop d01 because d8 contains recursive evidence 
       that must not be used (look at case interactInert where both inert and workitem
       are givens). So we have several options: 
       - Drop the workitem always (this will drop d8)
              This feels very unsafe -- what if the work item was the "good" one
              that should be used later to solve another wanted?
       - Don't drop anyone: the inert set may contain multiple givens! 
              [This is currently implemented] 

The "don't drop anyone" seems the most safe thing to do, so now we come to problem 2: 
  [2] We have added both d6 and d01 in the inert set, and we are interacting our wanted
      d7. Now the [isRecDictEv] function in the ineration solver 
      [case inert-given workitem-wanted] will prevent us from interacting d7 := d8 
      precisely because chasing the evidence of d8 leads us to an unguarded use of d7. 

      So, no interaction happens there. Then we meet d01 and there is no recursion 
      problem there [isRectDictEv] gives us the OK to interact and we do solve d7 := d01! 
             
Note [SUPERCLASS-LOOP 1]
~~~~~~~~~~~~~~~~~~~~~~~~
We have to be very, very careful when generating superclasses, lest we
accidentally build a loop. Here's an example:

  class S a

  class S a => C a where { opc :: a -> a }
  class S b => D b where { opd :: b -> b }
  
  instance C Int where
     opc = opd
  
  instance D Int where
     opd = opc

From (instance C Int) we get the constraint set {ds1:S Int, dd:D Int}
Simplifying, we may well get:
	$dfCInt = :C ds1 (opd dd)
	dd  = $dfDInt
	ds1 = $p1 dd
Notice that we spot that we can extract ds1 from dd.  

Alas!  Alack! We can do the same for (instance D Int):

	$dfDInt = :D ds2 (opc dc)
	dc  = $dfCInt
	ds2 = $p1 dc

And now we've defined the superclass in terms of itself.
Two more nasty cases are in
	tcrun021
	tcrun033

Solution: 
  - Satisfy the superclass context *all by itself* 
    (tcSimplifySuperClasses)
  - And do so completely; i.e. no left-over constraints
    to mix with the constraints arising from method declarations


Note [SUPERCLASS-LOOP 2]
~~~~~~~~~~~~~~~~~~~~~~~~
We need to be careful when adding "the constaint we are trying to prove".
Suppose we are *given* d1:Ord a, and want to deduce (d2:C [a]) where

	class Ord a => C a where
	instance Ord [a] => C [a] where ...

Then we'll use the instance decl to deduce C [a] from Ord [a], and then add the
superclasses of C [a] to avails.  But we must not overwrite the binding
for Ord [a] (which is obtained from Ord a) with a superclass selection or we'll just
build a loop! 

Here's another variant, immortalised in tcrun020
	class Monad m => C1 m
	class C1 m => C2 m x
	instance C2 Maybe Bool
For the instance decl we need to build (C1 Maybe), and it's no good if
we run around and add (C2 Maybe Bool) and its superclasses to the avails 
before we search for C1 Maybe.

Here's another example 
 	class Eq b => Foo a b
	instance Eq a => Foo [a] a
If we are reducing
	(Foo [t] t)

we'll first deduce that it holds (via the instance decl).  We must not
then overwrite the Eq t constraint with a superclass selection!

At first I had a gross hack, whereby I simply did not add superclass constraints
in addWanted, though I did for addGiven and addIrred.  This was sub-optimal,
becuase it lost legitimate superclass sharing, and it still didn't do the job:
I found a very obscure program (now tcrun021) in which improvement meant the
simplifier got two bites a the cherry... so something seemed to be an Stop
first time, but reducible next time.

Now we implement the Right Solution, which is to check for loops directly 
when adding superclasses.  It's a bit like the occurs check in unification.

Note [Recursive instances and superclases]
~~~~~~~~~~~~~~~~~~~~~~~~~~~~~~~~~~~~~~~~~~
Consider this code, which arises in the context of "Scrap Your 
Boilerplate with Class".  

    class Sat a
    class Data ctx a
    instance  Sat (ctx Char)             => Data ctx Char
    instance (Sat (ctx [a]), Data ctx a) => Data ctx [a]

    class Data Maybe a => Foo a

    instance Foo t => Sat (Maybe t)

    instance Data Maybe a => Foo a
    instance Foo a        => Foo [a]
    instance                 Foo [Char]

In the instance for Foo [a], when generating evidence for the superclasses
(ie in tcSimplifySuperClasses) we need a superclass (Data Maybe [a]).
Using the instance for Data, we therefore need
        (Sat (Maybe [a], Data Maybe a)
But we are given (Foo a), and hence its superclass (Data Maybe a).
So that leaves (Sat (Maybe [a])).  Using the instance for Sat means
we need (Foo [a]).  And that is the very dictionary we are bulding
an instance for!  So we must put that in the "givens".  So in this
case we have
	Given:  Foo a, Foo [a]
	Wanted: Data Maybe [a]

BUT we must *not not not* put the *superclasses* of (Foo [a]) in
the givens, which is what 'addGiven' would normally do. Why? Because
(Data Maybe [a]) is the superclass, so we'd "satisfy" the wanted 
by selecting a superclass from Foo [a], which simply makes a loop.

On the other hand we *must* put the superclasses of (Foo a) in
the givens, as you can see from the derivation described above.

Conclusion: in the very special case of tcSimplifySuperClasses
we have one 'given' (namely the "this" dictionary) whose superclasses
must not be added to 'givens' by addGiven.  

There is a complication though.  Suppose there are equalities
      instance (Eq a, a~b) => Num (a,b)
Then we normalise the 'givens' wrt the equalities, so the original
given "this" dictionary is cast to one of a different type.  So it's a
bit trickier than before to identify the "special" dictionary whose
superclasses must not be added. See test
   indexed-types/should_run/EqInInstance

We need a persistent property of the dictionary to record this
special-ness.  Current I'm using the InstLocOrigin (a bit of a hack,
but cool), which is maintained by dictionary normalisation.
Specifically, the InstLocOrigin is
	     NoScOrigin
then the no-superclass thing kicks in.  WATCH OUT if you fiddle
with InstLocOrigin!

Note [MATCHING-SYNONYMS]
~~~~~~~~~~~~~~~~~~~~~~~~
When trying to match a dictionary (D tau) to a top-level instance, or a 
type family equation (F taus_1 ~ tau_2) to a top-level family instance, 
we do *not* need to expand type synonyms because the matcher will do that for us.


Note [RHS-FAMILY-SYNONYMS] 
~~~~~~~~~~~~~~~~~~~~~~~~~~
The RHS of a family instance is represented as yet another constructor which is 
like a type synonym for the real RHS the programmer declared. Eg: 
    type instance F (a,a) = [a] 
Becomes: 
    :R32 a = [a]      -- internal type synonym introduced
    F (a,a) ~ :R32 a  -- instance 

When we react a family instance with a type family equation in the work list 
we keep the synonym-using RHS without expansion. 


%************************************************************************
%*                                                                      *
%*          Functional dependencies, instantiation of equations
%*                                                                      *
%************************************************************************

When we spot an equality arising from a functional dependency,
we now use that equality (a "wanted") to rewrite the work-item
constraint right away.  This avoids two dangers

 Danger 1: If we send the original constraint on down the pipeline
           it may react with an instance declaration, and in delicate
	   situations (when a Given overlaps with an instance) that
	   may produce new insoluble goals: see Trac #4952

 Danger 2: If we don't rewrite the constraint, it may re-react
           with the same thing later, and produce the same equality
           again --> termination worries.

To achieve this required some refactoring of FunDeps.lhs (nicer
now!).  

\begin{code}
rewriteWithFunDeps :: [Equation]
                   -> [Xi] 
                   -> CtEvidence
                   -> TcS (Maybe ([Xi], [CtEvidence])) 
                                           -- Not quite a WantedEvVar unfortunately
                                           -- Because our intention could be to make 
                                           -- it derived at the end of the day
-- NB: The flavor of the returned EvVars will be decided by the caller
-- Post: returns no trivial equalities (identities) and all EvVars returned are fresh
rewriteWithFunDeps eqn_pred_locs xis fl
 = do { fd_ev_poss <- mapM (instFunDepEqn wloc) eqn_pred_locs
      ; let fd_ev_pos :: [(Int,CtEvidence)]
            fd_ev_pos = concat fd_ev_poss
            rewritten_xis = rewriteDictParams fd_ev_pos xis
      ; if null fd_ev_pos then return Nothing
        else return (Just (rewritten_xis, map snd fd_ev_pos)) }
 where wloc | Given { ctev_gloc = gl } <- fl
            = setCtLocOrigin gl FunDepOrigin
            | otherwise
            = ctev_wloc fl

instFunDepEqn :: WantedLoc -> Equation -> TcS [(Int,CtEvidence)]
-- Post: Returns the position index as well as the corresponding FunDep equality
instFunDepEqn wl (FDEqn { fd_qtvs = tvs, fd_eqs = eqs
                        , fd_pred1 = d1, fd_pred2 = d2 })
  = do { (subst, _) <- instFlexiTcS tvs  -- Takes account of kind substitution
       ; foldM (do_one subst) [] eqs }
  where 
    do_one subst ievs (FDEq { fd_pos = i, fd_ty_left = ty1, fd_ty_right = ty2 })
       = let sty1 = Type.substTy subst ty1 
             sty2 = Type.substTy subst ty2 
         in if eqType sty1 sty2 then return ievs -- Return no trivial equalities
            else do { mb_eqv <- newDerived (push_ctx wl) (mkTcEqPred sty1 sty2)
                    ; case mb_eqv of
                         Just ctev -> return $ (i,ctev):ievs
                         Nothing   -> return ievs }
                           -- We are eventually going to emit FD work back in the work list so 
                           -- it is important that we only return the /freshly created/ and not 
                           -- some existing equality!
    push_ctx :: WantedLoc -> WantedLoc 
    push_ctx loc = pushErrCtxt FunDepOrigin (False, mkEqnMsg d1 d2) loc


mkEqnMsg :: (TcPredType, SDoc) 
         -> (TcPredType, SDoc) -> TidyEnv -> TcM (TidyEnv, SDoc)
mkEqnMsg (pred1,from1) (pred2,from2) tidy_env
  = do  { zpred1 <- zonkTcPredType pred1
        ; zpred2 <- zonkTcPredType pred2
	; let { tpred1 = tidyType tidy_env zpred1
              ; tpred2 = tidyType tidy_env zpred2 }
	; let msg = vcat [ptext (sLit "When using functional dependencies to combine"),
			  nest 2 (sep [ppr tpred1 <> comma, nest 2 from1]), 
			  nest 2 (sep [ppr tpred2 <> comma, nest 2 from2])]
	; return (tidy_env, msg) }

rewriteDictParams :: [(Int,CtEvidence)] -- A set of coercions : (pos, ty' ~ ty)
                  -> [Type]             -- A sequence of types: tys
                  -> [Type]                   
rewriteDictParams param_eqs tys
  = zipWith do_one tys [0..]
  where
    do_one :: Type -> Int -> Type
    do_one ty n = case lookup n param_eqs of
                    Just wev -> get_fst_ty wev
                    Nothing  -> ty

    get_fst_ty ctev
      | Just (ty1, _) <- getEqPredTys_maybe (ctEvPred ctev)
      = ty1
      | otherwise 
      = panic "rewriteDictParams: non equality fundep!?"

        
emitFDWorkAsDerived :: [CtEvidence]   -- All Derived
                    -> SubGoalDepth -> TcS () 
emitFDWorkAsDerived evlocs d 
  = updWorkListTcS $ appendWorkListEqs (map mk_fd_ct evlocs)
  where 
    mk_fd_ct der_ev = CNonCanonical { cc_ev = der_ev, cc_depth = d }
\end{code}




*********************************************************************************
*                                                                               * 
                       The top-reaction Stage
*                                                                               *
*********************************************************************************

\begin{code}

topReactionsStage :: SimplifierStage 
topReactionsStage workItem 
 = tryTopReact workItem 
   

tryTopReact :: WorkItem -> TcS StopOrContinue
tryTopReact wi 
 = do { inerts <- getTcSInerts
      ; tir <- doTopReact inerts wi
      ; case tir of 
          NoTopInt -> return (ContinueWith wi)
          SomeTopInt rule what_next 
                   -> do { bumpStepCountTcS 
                         ; traceFireTcS (cc_depth wi) $
                           vcat [ ptext (sLit "Top react:") <+> text rule
                                , text "WorkItem =" <+> ppr wi ]
                         ; return what_next } }

data TopInteractResult 
 = NoTopInt
 | SomeTopInt { tir_rule :: String, tir_new_item :: StopOrContinue }


doTopReact :: InertSet -> WorkItem -> TcS TopInteractResult
-- The work item does not react with the inert set, so try interaction with top-level 
-- instances. Note:
--
--   (a) The place to add superclasses in not here in doTopReact stage. 
--       Instead superclasses are added in the worklist as part of the
--       canonicalization process. See Note [Adding superclasses].
--
--   (b) See Note [Given constraint that matches an instance declaration] 
--       for some design decisions for given dictionaries. 

doTopReact inerts workItem@(CDictCan { cc_ev = fl
                                     , cc_class = cls, cc_tyargs = xis, cc_depth = depth })
  = do { traceTcS "doTopReact" (ppr workItem)
       ; instEnvs <- getInstEnvs 
       ; let fd_eqns = improveFromInstEnv instEnvs (mkClassPred cls xis, arising_sdoc)
             
       ; m <- rewriteWithFunDeps fd_eqns xis fl
       ; case m of
           Just (_xis',fd_work) ->
               do { emitFDWorkAsDerived fd_work (cc_depth workItem)
                  ; return SomeTopInt { tir_rule = "Dict/Top (fundeps)"
                                      , tir_new_item = ContinueWith workItem } }
           Nothing 
             | isWanted fl 
             -> do { lkup_inst_res  <- matchClassInst inerts cls xis (getWantedLoc fl)
                   ; case lkup_inst_res of
                       GenInst wtvs ev_term -> 
                         addToSolved fl >> doSolveFromInstance wtvs ev_term
                       NoInstance -> return NoTopInt }
             | otherwise
             -> return NoTopInt }
   where 
     arising_sdoc
       | isGiven fl = pprArisingAt $ getGivenLoc fl
       | otherwise  = pprArisingAt $ getWantedLoc fl
     
     dict_id = ctEvId fl
     
     doSolveFromInstance :: [CtEvidence] -> EvTerm -> TcS TopInteractResult
      -- Precondition: evidence term matches the predicate workItem
     doSolveFromInstance evs ev_term 
        | null evs
        = do { traceTcS "doTopReact/found nullary instance for" $
               ppr dict_id
             ; setEvBind dict_id ev_term
             ; return $ 
               SomeTopInt { tir_rule = "Dict/Top (solved, no new work)" 
                          , tir_new_item = Stop } }
        | otherwise 
        = do { traceTcS "doTopReact/found non-nullary instance for" $ 
               ppr dict_id
             ; setEvBind dict_id ev_term
             ; let mk_new_wanted ev
                       = CNonCanonical { cc_ev   = ev
                                       , cc_depth = depth + 1 }
             ; updWorkListTcS (appendWorkListCt (map mk_new_wanted evs))
             ; return $
               SomeTopInt { tir_rule     = "Dict/Top (solved, more work)"
                          , tir_new_item = Stop } }


-- Otherwise, it's a Given, Derived, or Wanted
doTopReact _inerts workItem@(CFunEqCan { cc_ev = fl, cc_depth = d
                                       , cc_fun = tc, cc_tyargs = args, cc_rhs = xi })
  = ASSERT (isSynFamilyTyCon tc) -- No associated data families have reached that far 
    do { match_res <- matchFam tc args   -- See Note [MATCHING-SYNONYMS]
       ; case match_res of
           Nothing -> return NoTopInt 
           Just (famInst, rep_tys)
             -> do { mb_already_solved <- lkpSolvedFunEqCache (mkTyConApp tc args)
                   ; traceTcS "doTopReact: Family instance matches" $ 
                     vcat [ text "solved-fun-cache" <+> if isJust mb_already_solved 
                                                        then text "hit" else text "miss"
                          , text "workItem =" <+> ppr workItem ]
                   ; let (coe,rhs_ty) 
                           | Just ctev <- mb_already_solved
                           , not (isDerived ctev)
                           = ASSERT( isEqPred (ctEvPred ctev) )
                             (evTermCoercion (ctEvTerm ctev), snd (getEqPredTys (ctEvPred ctev)))
                           | otherwise 
                           = let coe_ax = famInstAxiom famInst
                             in (mkTcAxInstCo coe_ax rep_tys, 
                                              mkAxInstRHS coe_ax rep_tys)
                                
                         xdecomp x = [EvCoercion (mkTcSymCo coe `mkTcTransCo` evTermCoercion x)]
                         xcomp [x] = EvCoercion (coe `mkTcTransCo` evTermCoercion x)
                         xcomp _   = panic "No more goals!"
                         
                         xev = XEvTerm xcomp xdecomp
                   ; ctevs <- xCtFlavor fl [mkTcEqPred rhs_ty xi] xev
                   ; case ctevs of
                       [ctev] -> updWorkListTcS $ extendWorkListEq $
                                 CNonCanonical { cc_ev = ctev
                                               , cc_depth  = d+1 }
                       ctevs -> -- No subgoal (because it's cached)
                                ASSERT( null ctevs) return () 

                   ; unless (isDerived fl) $
                     do { addSolvedFunEq fl
                        ; addToSolved fl }
                   ; return $ SomeTopInt { tir_rule = "Fun/Top"
                                       , tir_new_item = Stop } } }
            
-- Any other work item does not react with any top-level equations
doTopReact _inerts _workItem = return NoTopInt 


lkpSolvedFunEqCache :: TcType -> TcS (Maybe CtEvidence)
lkpSolvedFunEqCache fam_head 
  = do { (_subst,_inscope) <- getInertEqs 
       ; fun_cache <- getTcSInerts >>= (return . inert_solved_funeqs)
       ; traceTcS "lkpFunEqCache" $ vcat [ text "fam_head    =" <+> ppr fam_head
                                         , text "funeq cache =" <+> ppr fun_cache ]
       ; return (lookupFamHead fun_cache fam_head) }

{-             ToDo; talk to Dimitrios.  I have no idea what is happening here

       ; rewrite_cached (lookupFamHead fun_cache fam_head) }
-- The two different calls do not seem to make a significant difference in 
-- terms of hit/miss rate for many memory-critical/performance tests but the
-- latter blows up the space on the heap somehow ... It maybe the niFixTvSubst.
-- So, I am simply disabling it for now, until we investigate a bit more.
--       lookupTypeMap_mod subst cc_rhs fam_head (unCtFamHeadMap fun_cache) }
 
  where rewrite_cached Nothing = return Nothing
        rewrite_cached (Just ct@(CFunEqCan { cc_ev = fl, cc_depth = d
                                           , cc_fun = tc, cc_tyargs = xis
                                           , cc_rhs = xi}))
          = do { (xis_subst,cos) <- flattenMany d FMFullFlatten fl xis 
                                    -- cos :: xis_subst ~ xis 
               ; (xi_subst,co) <- flatten d FMFullFlatten fl xi
                                    -- co :: xi_subst ~ xi
               ; let flat_fam_head = mkTyConApp tc xis_subst 

               ; unless (flat_fam_head `eqType` fam_head) $ 
                        pprPanic "lkpFunEqCache" (vcat [ text "Cached (solved) constraint =" <+> ppr ct
                                                       , text "Flattened constr. head     =" <+> ppr flat_fam_head ])
               ; traceTcS "lkpFunEqCache" $ text "Flattened constr. rhs = " <+> ppr xi_subst 
                                                  

               ; let new_pty = mkTcEqPred (mkTyConApp tc xis_subst) xi_subst
                     new_co  = mkTcTyConAppCo eqTyCon [ mkTcReflCo (defaultKind $ typeKind xi_subst)
                                                      , mkTcTyConAppCo tc cos
                                                      , co ]
                               -- new_co :: (F xis_subst ~  xi_subst) ~ (F xis ~ xi)
                               -- new_co = (~) <k> (F cos) co
               ; new_fl <- rewriteCtFlavor fl new_pty new_co 
               ; case new_fl of
                    Nothing 
                      -> return Nothing -- Strange: cached?
                    Just fl' 
                      -> return $ 
                         Just (CFunEqCan { cc_ev = fl'
                                         , cc_depth = d
                                         , cc_fun = tc
                                         , cc_tyargs = xis_subst
                                         , cc_rhs = xi_subst }) }
        rewrite_cached (Just other_ct) 
          = pprPanic "lkpFunEqCache:not family equation!" $ ppr other_ct
-}
\end{code}


Note [FunDep and implicit parameter reactions] 
~~~~~~~~~~~~~~~~~~~~~~~~~~~~~~~~~~~~~~~~~~~~~~
Currently, our story of interacting two dictionaries (or a dictionary
and top-level instances) for functional dependencies, and implicit
paramters, is that we simply produce new Derived equalities.  So for example

        class D a b | a -> b where ... 
    Inert: 
        d1 :g D Int Bool
    WorkItem: 
        d2 :w D Int alpha

    We generate the extra work item
        cv :d alpha ~ Bool
    where 'cv' is currently unused.  However, this new item can perhaps be 
    spontaneously solved to become given and react with d2,
    discharging it in favour of a new constraint d2' thus:
        d2' :w D Int Bool
	d2 := d2' |> D Int cv
    Now d2' can be discharged from d1

We could be more aggressive and try to *immediately* solve the dictionary 
using those extra equalities, but that requires those equalities to carry 
evidence and derived do not carry evidence.

If that were the case with the same inert set and work item we might dischard 
d2 directly:

        cv :w alpha ~ Bool
        d2 := d1 |> D Int cv

But in general it's a bit painful to figure out the necessary coercion,
so we just take the first approach. Here is a better example. Consider:
    class C a b c | a -> b 
And: 
     [Given]  d1 : C T Int Char 
     [Wanted] d2 : C T beta Int 
In this case, it's *not even possible* to solve the wanted immediately. 
So we should simply output the functional dependency and add this guy
[but NOT its superclasses] back in the worklist. Even worse: 
     [Given] d1 : C T Int beta 
     [Wanted] d2: C T beta Int 
Then it is solvable, but its very hard to detect this on the spot. 

It's exactly the same with implicit parameters, except that the
"aggressive" approach would be much easier to implement.

Note [When improvement happens]
~~~~~~~~~~~~~~~~~~~~~~~~~~~~~~~
We fire an improvement rule when

  * Two constraints match (modulo the fundep)
      e.g. C t1 t2, C t1 t3    where C a b | a->b
    The two match because the first arg is identical
   
Note that we *do* fire the improvement if one is Given and one is Derived (e.g. a 
superclass of a Wanted goal) or if both are Given.

Example (tcfail138)
    class L a b | a -> b
    class (G a, L a b) => C a b

    instance C a b' => G (Maybe a)
    instance C a b  => C (Maybe a) a
    instance L (Maybe a) a

When solving the superclasses of the (C (Maybe a) a) instance, we get
  Given:  C a b  ... and hance by superclasses, (G a, L a b)
  Wanted: G (Maybe a)
Use the instance decl to get
  Wanted: C a b'
The (C a b') is inert, so we generate its Derived superclasses (L a b'),
and now we need improvement between that derived superclass an the Given (L a b)

Test typecheck/should_fail/FDsFromGivens also shows why it's a good idea to 
emit Derived FDs for givens as well. 

Note [Overriding implicit parameters]
~~~~~~~~~~~~~~~~~~~~~~~~~~~~~~~~~~~~~
Consider
   f :: (?x::a) -> Bool -> a
  
   g v = let ?x::Int = 3 
         in (f v, let ?x::Bool = True in f v)

This should probably be well typed, with
   g :: Bool -> (Int, Bool)

So the inner binding for ?x::Bool *overrides* the outer one.
Hence a work-item Given overrides an inert-item Given.

Note [Given constraint that matches an instance declaration]
~~~~~~~~~~~~~~~~~~~~~~~~~~~~~~~~~~~~~~~~~~~~~~~~~~~~~~~~~~~~
What should we do when we discover that one (or more) top-level 
instances match a given (or solved) class constraint? We have 
two possibilities:

  1. Reject the program. The reason is that there may not be a unique
     best strategy for the solver. Example, from the OutsideIn(X) paper:
       instance P x => Q [x] 
       instance (x ~ y) => R [x] y 
     
       wob :: forall a b. (Q [b], R b a) => a -> Int 

       g :: forall a. Q [a] => [a] -> Int 
       g x = wob x 

       will generate the impliation constraint: 
            Q [a] => (Q [beta], R beta [a]) 
       If we react (Q [beta]) with its top-level axiom, we end up with a 
       (P beta), which we have no way of discharging. On the other hand, 
       if we react R beta [a] with the top-level we get  (beta ~ a), which 
       is solvable and can help us rewrite (Q [beta]) to (Q [a]) which is 
       now solvable by the given Q [a]. 
 
     However, this option is restrictive, for instance [Example 3] from 
     Note [Recursive instances and superclases] will fail to work. 

  2. Ignore the problem, hoping that the situations where there exist indeed
     such multiple strategies are rare: Indeed the cause of the previous 
     problem is that (R [x] y) yields the new work (x ~ y) which can be 
     *spontaneously* solved, not using the givens. 

We are choosing option 2 below but we might consider having a flag as well.


Note [New Wanted Superclass Work] 
~~~~~~~~~~~~~~~~~~~~~~~~~~~~~~~~~
Even in the case of wanted constraints, we may add some superclasses 
as new given work. The reason is: 

        To allow FD-like improvement for type families. Assume that 
        we have a class 
             class C a b | a -> b 
        and we have to solve the implication constraint: 
             C a b => C a beta 
        Then, FD improvement can help us to produce a new wanted (beta ~ b) 

        We want to have the same effect with the type family encoding of 
        functional dependencies. Namely, consider: 
             class (F a ~ b) => C a b 
        Now suppose that we have: 
               given: C a b 
               wanted: C a beta 
        By interacting the given we will get given (F a ~ b) which is not 
        enough by itself to make us discharge (C a beta). However, we 
        may create a new derived equality from the super-class of the
        wanted constraint (C a beta), namely derived (F a ~ beta). 
        Now we may interact this with given (F a ~ b) to get: 
                  derived :  beta ~ b 
        But 'beta' is a touchable unification variable, and hence OK to 
        unify it with 'b', replacing the derived evidence with the identity. 

        This requires trySpontaneousSolve to solve *derived*
        equalities that have a touchable in their RHS, *in addition*
        to solving wanted equalities.

We also need to somehow use the superclasses to quantify over a minimal, 
constraint see note [Minimize by Superclasses] in TcSimplify.


Finally, here is another example where this is useful. 

Example 1:
----------
   class (F a ~ b) => C a b 
And we are given the wanteds:
      w1 : C a b 
      w2 : C a c 
      w3 : b ~ c 
We surely do *not* want to quantify over (b ~ c), since if someone provides
dictionaries for (C a b) and (C a c), these dictionaries can provide a proof 
of (b ~ c), hence no extra evidence is necessary. Here is what will happen: 

     Step 1: We will get new *given* superclass work, 
             provisionally to our solving of w1 and w2
             
               g1: F a ~ b, g2 : F a ~ c, 
               w1 : C a b, w2 : C a c, w3 : b ~ c

             The evidence for g1 and g2 is a superclass evidence term: 

               g1 := sc w1, g2 := sc w2

     Step 2: The givens will solve the wanted w3, so that 
               w3 := sym (sc w1) ; sc w2 
                  
     Step 3: Now, one may naively assume that then w2 can be solve from w1
             after rewriting with the (now solved equality) (b ~ c). 
             
             But this rewriting is ruled out by the isGoodRectDict! 

Conclusion, we will (correctly) end up with the unsolved goals 
    (C a b, C a c)   

NB: The desugarer needs be more clever to deal with equalities 
    that participate in recursive dictionary bindings. 

\begin{code}
data LookupInstResult
  = NoInstance
  | GenInst [CtEvidence] EvTerm 

matchClassInst :: InertSet -> Class -> [Type] -> WantedLoc -> TcS LookupInstResult

matchClassInst _ clas [ _, ty ] _
  | className clas == singIClassName
  , Just n <- isNumLitTy ty = return $ GenInst [] $ EvLit $ EvNum n

  | className clas == singIClassName
  , Just s <- isStrLitTy ty = return $ GenInst [] $ EvLit $ EvStr s


matchClassInst inerts clas tys loc
   = do { dflags <- getDynFlags
        ; let pred = mkClassPred clas tys 
              incoherent_ok = xopt Opt_IncoherentInstances  dflags
        ; mb_result <- matchClass clas tys
        ; untch <- getUntouchables
        ; traceTcS "matchClassInst" $ vcat [ text "pred =" <+> ppr pred
                                           , text "inerts=" <+> ppr inerts
                                           , text "untouchables=" <+> ppr untch ]
        ; case mb_result of
            MatchInstNo   -> return NoInstance
            MatchInstMany -> return NoInstance -- defer any reactions of a multitude until
                                               -- we learn more about the reagent 
            MatchInstSingle (_,_)
              | not incoherent_ok && given_overlap untch 
              -> -- see Note [Instance and Given overlap]
                 do { traceTcS "Delaying instance application" $ 
                       vcat [ text "Workitem=" <+> pprType (mkClassPred clas tys)
                            , text "Relevant given dictionaries=" <+> ppr givens_for_this_clas ]
                     ; return NoInstance
                     }

            MatchInstSingle (dfun_id, mb_inst_tys) ->
              do { checkWellStagedDFun pred dfun_id loc

                       -- mb_inst_tys :: Maybe TcType 
                       -- See Note [DFunInstType: instantiating types] in InstEnv

                 ; (tys, dfun_phi) <- instDFunType dfun_id mb_inst_tys
                 ; let (theta, _) = tcSplitPhiTy dfun_phi
                 ; if null theta then
                       return (GenInst [] (EvDFunApp dfun_id tys []))
                   else do
                     { evc_vars <- instDFunConstraints loc theta
                     ; let new_ev_vars = freshGoals evc_vars
                           -- new_ev_vars are only the real new variables that can be emitted 
                           dfun_app = EvDFunApp dfun_id tys (getEvTerms evc_vars)
                     ; return $ GenInst new_ev_vars dfun_app } }
        }
   where 
     givens_for_this_clas :: Cts
     givens_for_this_clas 
         = lookupUFM (cts_given (inert_dicts $ inert_cans inerts)) clas 
             `orElse` emptyCts

     given_overlap :: TcsUntouchables -> Bool
     given_overlap untch = anyBag (matchable untch) givens_for_this_clas

     matchable untch (CDictCan { cc_class = clas_g, cc_tyargs = sys
                               , cc_ev = fl })
       | isGiven fl
       = ASSERT( clas_g == clas )
         case tcUnifyTys (\tv -> if isTouchableMetaTyVar_InRange untch tv && 
                                    tv `elemVarSet` tyVarsOfTypes tys
                                 then BindMe else Skolem) tys sys of
       -- We can't learn anything more about any variable at this point, so the only
       -- cause of overlap can be by an instantiation of a touchable unification
       -- variable. Hence we only bind touchable unification variables. In addition,
       -- we use tcUnifyTys instead of tcMatchTys to rule out cyclic substitutions.
            Nothing -> False
            Just _  -> True
       | otherwise = False -- No overlap with a solved, already been taken care of 
                           -- by the overlap check with the instance environment.
     matchable _tys ct = pprPanic "Expecting dictionary!" (ppr ct)
\end{code}

Note [Instance and Given overlap]
~~~~~~~~~~~~~~~~~~~~~~~~~~~~~~~~~
Assume that we have an inert set that looks as follows:
       [Given] D [Int]
And an instance declaration: 
       instance C a => D [a]
A new wanted comes along of the form: 
       [Wanted] D [alpha]

One possibility is to apply the instance declaration which will leave us 
with an unsolvable goal (C alpha). However, later on a new constraint may 
arise (for instance due to a functional dependency between two later dictionaries), 
that will add the equality (alpha ~ Int), in which case our ([Wanted] D [alpha]) 
will be transformed to [Wanted] D [Int], which could have been discharged by the given. 

The solution is that in matchClassInst and eventually in topReact, we get back with 
a matching instance, only when there is no Given in the inerts which is unifiable to
this particular dictionary.

The end effect is that, much as we do for overlapping instances, we delay choosing a 
class instance if there is a possibility of another instance OR a given to match our 
constraint later on. This fixes bugs #4981 and #5002.

This is arguably not easy to appear in practice due to our aggressive prioritization 
of equality solving over other constraints, but it is possible. I've added a test case 
in typecheck/should-compile/GivenOverlapping.hs

We ignore the overlap problem if -XIncoherentInstances is in force: see
Trac #6002 for a worked-out example where this makes a difference.

Moreover notice that our goals here are different than the goals of the top-level 
overlapping checks. There we are interested in validating the following principle:
 
    If we inline a function f at a site where the same global instance environment
    is available as the instance environment at the definition site of f then we 
    should get the same behaviour. 

But for the Given Overlap check our goal is just related to completeness of 
constraint solving. <|MERGE_RESOLUTION|>--- conflicted
+++ resolved
@@ -54,12 +54,8 @@
 import UniqFM
 import FastString ( sLit ) 
 import DynFlags
-<<<<<<< HEAD
-
+import Util
 import TcTypeNats
-=======
-import Util
->>>>>>> 96f21260
 \end{code}
 **********************************************************************
 *                                                                    * 
