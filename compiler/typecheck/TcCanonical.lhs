--- conflicted
+++ resolved
@@ -218,83 +218,12 @@
 -- Called only for non-canonical EvVars 
 canEvVar ev pred_classifier d fl 
   = case pred_classifier of
-<<<<<<< HEAD
-      ClassPred cls tys -> canClass d fl ev cls tys 
-                                        `andWhenContinue` emit_superclasses
-      EqPred ty1 ty2    -> canEq    d fl ev ty1 ty2 
-                                        `andWhenContinue` emit_kind_constraint
-      IPPred nm ty      -> canIP    d fl ev nm ty
-      IrredPred ev_ty   -> canIrred d fl ev ev_ty
-      TuplePred tys     -> canTuple d fl ev tys
-      HolePred name ty  -> canHole  d fl ev name ty
-  where emit_superclasses ct@(CDictCan {cc_id = v_new
-                                       , cc_tyargs = xis_new, cc_class = cls })
-            -- Add superclasses of this one here, See Note [Adding superclasses]. 
-            -- But only if we are not simplifying the LHS of a rule. 
-          = do { sctxt <- getTcSContext
-               ; unless (simplEqsOnly sctxt) $ 
-                        newSCWorkFromFlavored d v_new fl cls xis_new
-               -- Arguably we should "seq" the coercions if they are derived, 
-               -- as we do below for emit_kind_constraint, to allow errors in
-               -- superclasses to be executed if deferred to runtime! 
-               ; continueWith ct }
-        emit_superclasses _ = panic "emit_superclasses of non-class!"
-
-        emit_kind_constraint ct@(CTyEqCan { cc_id = ev, cc_depth = d
-                                          , cc_flavor = fl, cc_tyvar = tv
-                                          , cc_rhs = ty })
-          = do_emit_kind_constraint ct ev d fl (mkTyVarTy tv) ty
-
-        emit_kind_constraint ct@(CFunEqCan { cc_id = ev, cc_depth = d
-                                           , cc_flavor = fl
-                                           , cc_fun = fn, cc_tyargs = xis1
-                                           , cc_rhs = xi2 })
-          = do_emit_kind_constraint ct ev d fl (mkTyConApp fn xis1) xi2
-        emit_kind_constraint ct = continueWith ct
-
-        do_emit_kind_constraint ct eqv d fl ty1 ty2 
-           | compatKind k1 k2 = continueWith ct
-           | otherwise
-           = do { keqv <- forceNewEvVar kind_co_fl (mkEqPred (k1,k2))
-                ; eqv' <- forceNewEvVar fl (mkEqPred (ty1,ty2))
-                ; _fl <- case fl of
-                   Wanted {}-> setEvBind eqv
-                                (mkEvKindCast eqv' (mkTcCoVarCo keqv)) fl
-                   Given {} -> setEvBind eqv'
-                                (mkEvKindCast eqv (mkTcCoVarCo keqv)) fl
-                   Derived {} -> return fl
-
-                ; canEq_ d kind_co_fl keqv k1 k2 -- Emit kind equality
-                ; continueWith (ct { cc_id = eqv' }) }
-           where k1 = typeKind ty1
-                 k2 = typeKind ty2
-                 ctxt = mkKindErrorCtxtTcS ty1 k1 ty2 k2
-                 -- Always create a Wanted kind equality even if 
-                 -- you are decomposing a given constraint.
-                 -- NB: DV finds this reasonable for now. Maybe we 
-                 --  have to revisit.
-                 kind_co_fl
-                   | Given (CtLoc _sk_info src_span err_ctxt) _ <- fl
-                   = let orig = TypeEqOrigin (UnifyOrigin ty1 ty2)
-                         ctloc = pushErrCtxtSameOrigin ctxt $
-                                 CtLoc orig src_span err_ctxt
-                     in Wanted ctloc
-                   | Wanted ctloc <- fl
-                   = Wanted (pushErrCtxtSameOrigin ctxt ctloc)
-                   | Derived ctloc <- fl
-                   = Derived (pushErrCtxtSameOrigin ctxt ctloc)
-                   | otherwise 
-                   = panic "do_emit_kind_constraint: non-CtLoc inside!"
-
-
--- Tuple canonicalisation
--- ~~~~~~~~~~~~~~~~~~~~~~~~~~~~~~~~~~~~~~~~~~~~~~~~~~~~~~~~~~~~~~~~~~~~~~~~~~~~
-=======
       ClassPred cls tys -> canClassNC d fl ev cls tys 
       EqPred ty1 ty2    -> canEqNC    d fl ev ty1 ty2 
       IPPred nm ty      -> canIP      d fl ev nm ty
       IrredPred ev_ty   -> canIrred   d fl ev ev_ty
       TuplePred tys     -> canTuple   d fl ev tys
+      HolePred name ty  -> canHole  d fl ev name ty
 \end{code}
 
 
@@ -305,7 +234,6 @@
 %************************************************************************
 
 \begin{code}
->>>>>>> 1eee2746
 canTuple :: SubGoalDepth -- Depth 
          -> CtFlavor -> EvVar -> [PredType] -> TcS StopOrContinue
 canTuple d fl ev tys
@@ -376,7 +304,6 @@
 class constraints for the same class MAY be equal, so they need to be
 flattened in the first place to facilitate comparing them.)
 
-<<<<<<< HEAD
 canHole :: SubGoalDepth -- Depth 
       -> CtFlavor -> EvVar 
       -> HoleName Name -> Type -> TcS StopOrContinue
@@ -395,15 +322,11 @@
             error "false"
        }
 
--- Class Canonicalization
--- ~~~~~~~~~~~~~~~~~~~~~~~~~~~~~~~~~~~~~~~~~~~~~~~~~~~~~~~~~~~~~~~~~~~~~~~~~~~~
-=======
 %************************************************************************
 %*                                                                      *
 %*                      Class Canonicalization
 %*                                                                      *
 %************************************************************************
->>>>>>> 1eee2746
 
 \begin{code}
 canClass, canClassNC 
