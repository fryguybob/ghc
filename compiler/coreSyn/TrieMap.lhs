%
% (c) The University of Glasgow 2006
% (c) The GRASP/AQUA Project, Glasgow University, 1992-1998
%

\begin{code}
{-# OPTIONS -fno-warn-tabs #-}
-- The above warning supression flag is a temporary kludge.
-- While working on this module you are encouraged to remove it and
-- detab the module (please do the detabbing in a separate patch). See
--     http://hackage.haskell.org/trac/ghc/wiki/Commentary/CodingStyle#TabsvsSpaces
-- for details

{-# LANGUAGE TypeFamilies #-}
module TrieMap(
   CoreMap, emptyCoreMap, extendCoreMap, lookupCoreMap, foldCoreMap,
   TypeMap, foldTypeMap, lookupTypeMap_mod,
   CoercionMap, 
   MaybeMap, 
   ListMap,
   TrieMap(..)
 ) where

import CoreSyn
import Coercion
import Literal
import Name
import Type
import TypeRep
import Var
import UniqFM
import Unique( Unique )
import FastString(FastString)

import Unify ( niFixTvSubst )

import qualified Data.Map    as Map
import qualified Data.IntMap as IntMap
import VarEnv
import NameEnv
import Outputable
import Control.Monad( (>=>) )
\end{code}

This module implements TrieMaps, which are finite mappings
whose key is a structured value like a CoreExpr or Type.

The code is very regular and boilerplate-like, but there is
some neat handling of *binders*.  In effect they are deBruijn 
numbered on the fly.

%************************************************************************
%*									*
                   The TrieMap class
%*									*
%************************************************************************

\begin{code}
type XT a = Maybe a -> Maybe a	-- How to alter a non-existent elt (Nothing)
     	    	       		--               or an existing elt (Just)

class TrieMap m where
   type Key m :: *
   emptyTM  :: m a
   lookupTM :: forall b. Key m -> m b -> Maybe b
   alterTM  :: forall b. Key m -> XT b -> m b -> m b
   mapTM    :: (a->b) -> m a -> m b

   foldTM   :: (a -> b -> b) -> m a -> b -> b
      -- The unusual argument order here makes 
      -- it easy to compose calls to foldTM; 
      -- see for example fdE below

----------------------
-- Recall that 
--   Control.Monad.(>=>) :: (a -> Maybe b) -> (b -> Maybe c) -> a -> Maybe c

(>.>) :: (a -> b) -> (b -> c) -> a -> c
-- Reverse function composition (do f first, then g)
infixr 1 >.>
(f >.> g) x = g (f x)
infixr 1 |>, |>>

(|>) :: a -> (a->b) -> b     -- Reverse application
x |> f = f x

----------------------
(|>>) :: TrieMap m2 
      => (XT (m2 a) -> m1 (m2 a) -> m1 (m2 a))
      -> (m2 a -> m2 a)
      -> m1 (m2 a) -> m1 (m2 a)
(|>>) f g = f (Just . g . deMaybe)

deMaybe :: TrieMap m => Maybe (m a) -> m a
deMaybe Nothing  = emptyTM
deMaybe (Just m) = m
\end{code}

%************************************************************************
%*									*
                   IntMaps
%*									*
%************************************************************************

\begin{code}
instance TrieMap IntMap.IntMap where
  type Key IntMap.IntMap = Int
  emptyTM = IntMap.empty
  lookupTM k m = IntMap.lookup k m
  alterTM = xtInt
  foldTM k m z = IntMap.fold k z m
  mapTM f m = IntMap.map f m

xtInt :: Int -> XT a -> IntMap.IntMap a -> IntMap.IntMap a
xtInt k f m = IntMap.alter f k m

instance Ord k => TrieMap (Map.Map k) where
  type Key (Map.Map k) = k
  emptyTM = Map.empty
  lookupTM = Map.lookup
  alterTM k f m = Map.alter f k m
  foldTM k m z = Map.fold k z m
  mapTM f m = Map.map f m

instance TrieMap UniqFM where
  type Key UniqFM = Unique
  emptyTM = emptyUFM
  lookupTM k m = lookupUFM m k
  alterTM k f m = alterUFM f m k
  foldTM k m z = foldUFM k z m
  mapTM f m = mapUFM f m
\end{code}


%************************************************************************
%*									*
                   Lists
%*									*
%************************************************************************

If              m is a map from k -> val
then (MaybeMap m) is a map from (Maybe k) -> val

\begin{code}
data MaybeMap m a = MM { mm_nothing  :: Maybe a, mm_just :: m a }

instance TrieMap m => TrieMap (MaybeMap m) where
   type Key (MaybeMap m) = Maybe (Key m)
   emptyTM  = MM { mm_nothing = Nothing, mm_just = emptyTM }
   lookupTM = lkMaybe lookupTM
   alterTM  = xtMaybe alterTM
   foldTM   = fdMaybe 
   mapTM    = mapMb

mapMb :: TrieMap m => (a->b) -> MaybeMap m a -> MaybeMap m b
mapMb f (MM { mm_nothing = mn, mm_just = mj }) 
  = MM { mm_nothing = fmap f mn, mm_just = mapTM f mj }

lkMaybe :: TrieMap m => (forall b. k -> m b -> Maybe b)
        -> Maybe k -> MaybeMap m a -> Maybe a
lkMaybe _  Nothing  = mm_nothing
lkMaybe lk (Just x) = mm_just >.> lk x

xtMaybe :: TrieMap m => (forall b. k -> XT b -> m b -> m b)
        -> Maybe k -> XT a -> MaybeMap m a -> MaybeMap m a
xtMaybe _  Nothing  f m = m { mm_nothing  = f (mm_nothing m) }
xtMaybe tr (Just x) f m = m { mm_just = mm_just m |> tr x f }

fdMaybe :: TrieMap m => (a -> b -> b) -> MaybeMap m a -> b -> b
fdMaybe k m = foldMaybe k (mm_nothing m)
            . foldTM k (mm_just m)

--------------------
data ListMap m a
  = LM { lm_nil  :: Maybe a
       , lm_cons :: m (ListMap m a) }

instance TrieMap m => TrieMap (ListMap m) where
   type Key (ListMap m) = [Key m]
   emptyTM  = LM { lm_nil = Nothing, lm_cons = emptyTM }
   lookupTM = lkList lookupTM
   alterTM  = xtList alterTM
   foldTM   = fdList 
   mapTM    = mapList

mapList :: TrieMap m => (a->b) -> ListMap m a -> ListMap m b
mapList f (LM { lm_nil = mnil, lm_cons = mcons })
  = LM { lm_nil = fmap f mnil, lm_cons = mapTM (mapTM f) mcons }

lkList :: TrieMap m => (forall b. k -> m b -> Maybe b)
        -> [k] -> ListMap m a -> Maybe a
lkList _  []     = lm_nil
lkList lk (x:xs) = lm_cons >.> lk x >=> lkList lk xs

xtList :: TrieMap m => (forall b. k -> XT b -> m b -> m b)
        -> [k] -> XT a -> ListMap m a -> ListMap m a
xtList _  []     f m = m { lm_nil  = f (lm_nil m) }
xtList tr (x:xs) f m = m { lm_cons = lm_cons m |> tr x |>> xtList tr xs f }

fdList :: forall m a b. TrieMap m 
       => (a -> b -> b) -> ListMap m a -> b -> b
fdList k m = foldMaybe k          (lm_nil m)
           . foldTM    (fdList k) (lm_cons m)

foldMaybe :: (a -> b -> b) -> Maybe a -> b -> b
foldMaybe _ Nothing  b = b
foldMaybe k (Just a) b = k a b
\end{code}


%************************************************************************
%*									*
                   Basic maps
%*									*
%************************************************************************

\begin{code}
lkNamed :: NamedThing n => n -> NameEnv a -> Maybe a
lkNamed n env = lookupNameEnv env (getName n)

xtNamed :: NamedThing n => n -> XT a -> NameEnv a -> NameEnv a
xtNamed tc f m = alterNameEnv f m (getName tc)

------------------------
type LiteralMap  a = Map.Map Literal a

emptyLiteralMap :: LiteralMap a
emptyLiteralMap = emptyTM

lkLit :: Literal -> LiteralMap a -> Maybe a
lkLit = lookupTM

xtLit :: Literal -> XT a -> LiteralMap a -> LiteralMap a
xtLit = alterTM
\end{code}

%************************************************************************
%*									*
                   CoreMap
%*									*
%************************************************************************

Note [Binders]
~~~~~~~~~~~~~~
 * In general we check binders as late as possible because types are
   less likely to differ than expression structure.  That's why
      cm_lam :: CoreMap (TypeMap a)
   rather than
      cm_lam :: TypeMap (CoreMap a)

 * We don't need to look at the type of some binders, notalby
     - the case binder in (Case _ b _ _)
     - the binders in an alternative
   because they are totally fixed by the context

Note [Empty case alternatives]
~~~~~~~~~~~~~~~~~~~~~~~~~~~~~~
* For a key (Case e b ty (alt:alts))  we don't need to look the return type
  'ty', because every alternative has that type.

* For a key (Case e b ty []) we MUST look at the return type 'ty', because
  otherwise (Case (error () "urk") _ Int  []) would compare equal to 
            (Case (error () "urk") _ Bool [])
  which is utterly wrong (Trac #6097)

We could compare the return type regardless, but the wildly common case
is that it's unnecesary, so we have two fields (cm_case and cm_ecase)
for the two possibilities.  Only cm_ecase looks at the type.

See also Note [Empty case alternatives] in CoreSyn.

\begin{code}
data CoreMap a
  = EmptyCM
  | CM { cm_var   :: VarMap a
       , cm_lit   :: LiteralMap a
       , cm_co    :: CoercionMap a
       , cm_type  :: TypeMap a
       , cm_cast  :: CoreMap (CoercionMap a)
       , cm_tick  :: CoreMap (TickishMap a)
       , cm_app   :: CoreMap (CoreMap a)
       , cm_lam   :: CoreMap (TypeMap a)    -- Note [Binders]
       , cm_letn  :: CoreMap (CoreMap (BndrMap a))
       , cm_letr  :: ListMap CoreMap (CoreMap (ListMap BndrMap a))
       , cm_case  :: CoreMap (ListMap AltMap a)
       , cm_ecase :: CoreMap (TypeMap a)    -- Note [Empty case alternatives]
     }


wrapEmptyCM :: CoreMap a
wrapEmptyCM = CM { cm_var = emptyTM, cm_lit = emptyLiteralMap
 		 , cm_co = emptyTM, cm_type = emptyTM
 		 , cm_cast = emptyTM, cm_app = emptyTM 
 		 , cm_lam = emptyTM, cm_letn = emptyTM 
 		 , cm_letr = emptyTM, cm_case = emptyTM
                 , cm_ecase = emptyTM, cm_tick = emptyTM }

instance TrieMap CoreMap where
   type Key CoreMap = CoreExpr
   emptyTM  = EmptyCM
   lookupTM = lkE emptyCME
   alterTM  = xtE emptyCME
   foldTM   = fdE
   mapTM    = mapE

--------------------------
mapE :: (a->b) -> CoreMap a -> CoreMap b
mapE _ EmptyCM = EmptyCM
mapE f (CM { cm_var = cvar, cm_lit = clit
           , cm_co = cco, cm_type = ctype
 	   , cm_cast = ccast , cm_app = capp
 	   , cm_lam = clam, cm_letn = cletn 
 	   , cm_letr = cletr, cm_case = ccase
           , cm_ecase = cecase, cm_tick = ctick })
  = CM { cm_var = mapTM f cvar, cm_lit = mapTM f clit 
       , cm_co = mapTM f cco, cm_type = mapTM f ctype
       , cm_cast = mapTM (mapTM f) ccast, cm_app = mapTM (mapTM f) capp
       , cm_lam = mapTM (mapTM f) clam, cm_letn = mapTM (mapTM (mapTM f)) cletn 
       , cm_letr = mapTM (mapTM (mapTM f)) cletr, cm_case = mapTM (mapTM f) ccase
       , cm_ecase = mapTM (mapTM f) cecase, cm_tick = mapTM (mapTM f) ctick }

--------------------------
lookupCoreMap :: CoreMap a -> CoreExpr -> Maybe a
lookupCoreMap cm e = lkE emptyCME e cm

extendCoreMap :: CoreMap a -> CoreExpr -> a -> CoreMap a
extendCoreMap m e v = xtE emptyCME e (\_ -> Just v) m

foldCoreMap :: (a -> b -> b) -> b -> CoreMap a -> b
foldCoreMap k z m = fdE k m z

emptyCoreMap :: CoreMap a
emptyCoreMap = EmptyCM

instance Outputable a => Outputable (CoreMap a) where
  ppr m = text "CoreMap elts" <+> ppr (foldCoreMap (:) [] m)

-------------------------
fdE :: (a -> b -> b) -> CoreMap a -> b -> b
fdE _ EmptyCM = \z -> z
fdE k m 
  = foldTM k (cm_var m) 
  . foldTM k (cm_lit m)
  . foldTM k (cm_co m)
  . foldTM k (cm_type m)
  . foldTM (foldTM k) (cm_cast m)
  . foldTM (foldTM k) (cm_tick m)
  . foldTM (foldTM k) (cm_app m)
  . foldTM (foldTM k) (cm_lam m)
  . foldTM (foldTM (foldTM k)) (cm_letn m)
  . foldTM (foldTM (foldTM k)) (cm_letr m)
  . foldTM (foldTM k) (cm_case m)
  . foldTM (foldTM k) (cm_ecase m)

lkE :: CmEnv -> CoreExpr -> CoreMap a -> Maybe a
-- lkE: lookup in trie for expressions
lkE env expr cm
  | EmptyCM <- cm = Nothing
  | otherwise     = go expr cm
  where 
    go (Var v)  	    = cm_var  >.> lkVar env v
    go (Lit l)              = cm_lit  >.> lkLit l
    go (Type t) 	    = cm_type >.> lkT env t
    go (Coercion c)         = cm_co   >.> lkC env c
    go (Cast e c)           = cm_cast >.> lkE env e >=> lkC env c
    go (Tick tickish e)     = cm_tick >.> lkE env e >=> lkTickish tickish
    go (App e1 e2)          = cm_app  >.> lkE env e2 >=> lkE env e1
    go (Lam v e)            = cm_lam  >.> lkE (extendCME env v) e >=> lkBndr env v
    go (Let (NonRec b r) e) = cm_letn >.> lkE env r 
                              >=> lkE (extendCME env b) e >=> lkBndr env b
    go (Let (Rec prs) e)    = let (bndrs,rhss) = unzip prs
                                  env1 = extendCMEs env bndrs
                              in cm_letr
                                 >.> lkList (lkE env1) rhss >=> lkE env1 e
                                 >=> lkList (lkBndr env1) bndrs
    go (Case e b ty as)     -- See Note [Empty case alternatives]
               | null as    = cm_ecase >.> lkE env e >=> lkT env ty
               | otherwise  = cm_case >.> lkE env e 
                              >=> lkList (lkA (extendCME env b)) as

xtE :: CmEnv -> CoreExpr -> XT a -> CoreMap a -> CoreMap a
xtE env e              f EmptyCM = xtE env e f wrapEmptyCM
xtE env (Var v)              f m = m { cm_var  = cm_var m  |> xtVar env v f }
xtE env (Type t) 	     f m = m { cm_type = cm_type m |> xtT env t f }
xtE env (Coercion c)         f m = m { cm_co   = cm_co m   |> xtC env c f }
xtE _   (Lit l)              f m = m { cm_lit  = cm_lit m  |> xtLit l f }
xtE env (Cast e c)           f m = m { cm_cast = cm_cast m |> xtE env e |>>
                                                 xtC env c f }
xtE env (Tick t e)           f m = m { cm_tick = cm_tick m |> xtE env e |>> xtTickish t f }
xtE env (App e1 e2)          f m = m { cm_app = cm_app m |> xtE env e2 |>> xtE env e1 f }
xtE env (Lam v e)            f m = m { cm_lam = cm_lam m |> xtE (extendCME env v) e
                                                 |>> xtBndr env v f }
xtE env (Let (NonRec b r) e) f m = m { cm_letn = cm_letn m 
                                                 |> xtE (extendCME env b) e 
                                                 |>> xtE env r |>> xtBndr env b f }
xtE env (Let (Rec prs) e)    f m = m { cm_letr = let (bndrs,rhss) = unzip prs
                                                     env1 = extendCMEs env bndrs
                                                 in cm_letr m 
                                                    |>  xtList (xtE env1) rhss 
                                                    |>> xtE env1 e 
                                                    |>> xtList (xtBndr env1) bndrs f }
xtE env (Case e b ty as)     f m 
                     | null as   = m { cm_ecase = cm_ecase m |> xtE env e |>> xtT env ty f }
                     | otherwise = m { cm_case = cm_case m |> xtE env e 
                                                 |>> let env1 = extendCME env b
                                                     in xtList (xtA env1) as f }

type TickishMap a = Map.Map (Tickish Id) a
lkTickish :: Tickish Id -> TickishMap a -> Maybe a
lkTickish = lookupTM

xtTickish :: Tickish Id -> XT a -> TickishMap a -> TickishMap a
xtTickish = alterTM

------------------------
data AltMap a	-- A single alternative
  = AM { am_deflt :: CoreMap a
       , am_data  :: NameEnv (CoreMap a)
       , am_lit   :: LiteralMap (CoreMap a) }

instance TrieMap AltMap where
   type Key AltMap = CoreAlt
   emptyTM  = AM { am_deflt = emptyTM
                 , am_data = emptyNameEnv
                 , am_lit  = emptyLiteralMap }
   lookupTM = lkA emptyCME
   alterTM  = xtA emptyCME
   foldTM   = fdA
   mapTM    = mapA

mapA :: (a->b) -> AltMap a -> AltMap b
mapA f (AM { am_deflt = adeflt, am_data = adata, am_lit = alit })
  = AM { am_deflt = mapTM f adeflt
       , am_data = mapNameEnv (mapTM f) adata
       , am_lit = mapTM (mapTM f) alit }
 
lkA :: CmEnv -> CoreAlt -> AltMap a -> Maybe a
lkA env (DEFAULT,    _, rhs)  = am_deflt >.> lkE env rhs
lkA env (LitAlt lit, _, rhs)  = am_lit >.> lkLit lit >=> lkE env rhs
lkA env (DataAlt dc, bs, rhs) = am_data >.> lkNamed dc >=> lkE (extendCMEs env bs) rhs

xtA :: CmEnv -> CoreAlt -> XT a -> AltMap a -> AltMap a
xtA env (DEFAULT, _, rhs)    f m = m { am_deflt = am_deflt m |> xtE env rhs f }
xtA env (LitAlt l, _, rhs)   f m = m { am_lit   = am_lit m   |> xtLit l |>> xtE env rhs f }
xtA env (DataAlt d, bs, rhs) f m = m { am_data  = am_data m  |> xtNamed d 
                                                             |>> xtE (extendCMEs env bs) rhs f }

fdA :: (a -> b -> b) -> AltMap a -> b -> b
fdA k m = foldTM k (am_deflt m)
        . foldTM (foldTM k) (am_data m)
        . foldTM (foldTM k) (am_lit m)
\end{code}

%************************************************************************
%*									*
                   Coercions
%*									*
%************************************************************************

\begin{code}
data CoercionMap a 
  = EmptyKM
  | KM { km_refl :: TypeMap a
       , km_tc_app :: NameEnv (ListMap CoercionMap a)
       , km_app    :: CoercionMap (CoercionMap a)
       , km_forall :: CoercionMap (TypeMap a)
       , km_var    :: VarMap a
       , km_axiom  :: NameEnv (IntMap.IntMap (ListMap CoercionMap a))
       , km_unsafe :: TypeMap (TypeMap a)
       , km_sym    :: CoercionMap a
       , km_trans  :: CoercionMap (CoercionMap a)
       , km_nth    :: IntMap.IntMap (CoercionMap a)
       , km_left   :: CoercionMap a
       , km_right  :: CoercionMap a
       , km_type_nats :: NameEnv (ListMap TypeMap (ListMap CoercionMap a))
       , km_inst   :: CoercionMap (TypeMap a) }

wrapEmptyKM :: CoercionMap a
wrapEmptyKM = KM { km_refl = emptyTM, km_tc_app = emptyNameEnv
                 , km_app = emptyTM, km_forall = emptyTM
                 , km_var = emptyTM, km_axiom = emptyNameEnv
                 , km_unsafe = emptyTM, km_sym = emptyTM, km_trans = emptyTM
                 , km_nth = emptyTM, km_left = emptyTM, km_right = emptyTM
				 , km_type_nats = emptyTM
                 , km_inst = emptyTM }

instance TrieMap CoercionMap where
   type Key CoercionMap = Coercion
   emptyTM  = EmptyKM
   lookupTM = lkC emptyCME
   alterTM  = xtC emptyCME
   foldTM   = fdC
   mapTM    = mapC

mapC :: (a->b) -> CoercionMap a -> CoercionMap b
mapC _ EmptyKM = EmptyKM
mapC f (KM { km_refl = krefl, km_tc_app = ktc
           , km_app = kapp, km_forall = kforall
           , km_var = kvar, km_axiom = kax
           , km_unsafe = kunsafe, km_sym = ksym, km_trans = ktrans
           , km_nth = knth, km_left = kml, km_right = kmr
           , km_type_nats = knats
           , km_inst = kinst })
  = KM { km_refl   = mapTM f krefl
       , km_tc_app = mapNameEnv (mapTM f) ktc
       , km_app    = mapTM (mapTM f) kapp
       , km_forall = mapTM (mapTM f) kforall
       , km_var    = mapTM f kvar
       , km_axiom  = mapNameEnv (IntMap.map (mapTM f)) kax
       , km_unsafe = mapTM (mapTM f) kunsafe
       , km_sym    = mapTM f ksym
       , km_trans  = mapTM (mapTM f) ktrans
       , km_nth    = IntMap.map (mapTM f) knth
       , km_left   = mapTM f kml
       , km_right  = mapTM f kmr
       , km_type_nats = mapNameEnv (mapTM (mapTM f)) knats
       , km_inst   = mapTM (mapTM f) kinst }

lkC :: CmEnv -> Coercion -> CoercionMap a -> Maybe a
lkC env co m 
  | EmptyKM <- m = Nothing
  | otherwise    = go co m
  where
<<<<<<< HEAD
    go (Refl ty)           = km_refl   >.> lkT env ty
    go (TyConAppCo tc cs)  = km_tc_app >.> lkNamed tc >=> lkList (lkC env) cs
    go (AxiomInstCo ax cs) = km_axiom  >.> lkNamed ax >=> lkList (lkC env) cs
    go (AppCo c1 c2)       = km_app    >.> lkC env c1 >=> lkC env c2
    go (TransCo c1 c2)     = km_trans  >.> lkC env c1 >=> lkC env c2
    go (UnsafeCo t1 t2)    = km_unsafe >.> lkT env t1 >=> lkT env t2
    go (InstCo c t)        = km_inst   >.> lkC env c  >=> lkT env t
    go (ForAllCo v c)      = km_forall >.> lkC (extendCME env v) c >=> lkBndr env v
    go (CoVarCo v)         = km_var    >.> lkVar env v
    go (SymCo c)           = km_sym    >.> lkC env c
    go (NthCo n c)         = km_nth    >.> lookupTM n >=> lkC env c
    go (LRCo CLeft  c)     = km_left   >.> lkC env c
    go (LRCo CRight c)     = km_right  >.> lkC env c
    go (TypeNatCo co ts cs) = km_type_nats >.> lkNamed co          >=>
                                               lkList (lkT env) ts >=>
                                               lkList (lkC env) cs

xtC :: CmEnv -> Coercion -> XT a -> CoercionMap a -> CoercionMap a
xtC env co f EmptyKM = xtC env co f wrapEmptyKM
xtC env (Refl ty)           f m = m { km_refl   = km_refl m   |> xtT env ty f }
xtC env (TyConAppCo tc cs)  f m = m { km_tc_app = km_tc_app m |> xtNamed tc |>> xtList (xtC env) cs f }
xtC env (AxiomInstCo ax cs) f m = m { km_axiom  = km_axiom m  |> xtNamed ax |>> xtList (xtC env) cs f }
xtC env (AppCo c1 c2)       f m = m { km_app    = km_app m    |> xtC env c1 |>> xtC env c2 f }
xtC env (TransCo c1 c2)     f m = m { km_trans  = km_trans m  |> xtC env c1 |>> xtC env c2 f }
xtC env (UnsafeCo t1 t2)    f m = m { km_unsafe = km_unsafe m |> xtT env t1 |>> xtT env t2 f }
xtC env (InstCo c t)        f m = m { km_inst   = km_inst m   |> xtC env c  |>> xtT env t  f }
xtC env (ForAllCo v c)      f m = m { km_forall = km_forall m |> xtC (extendCME env v) c 
                                                  |>> xtBndr env v f }
xtC env (CoVarCo v)         f m = m { km_var 	= km_var m   |> xtVar env v f }
xtC env (SymCo c)           f m = m { km_sym 	= km_sym m   |> xtC env   c f }
xtC env (NthCo n c)         f m = m { km_nth 	= km_nth m   |> xtInt n |>> xtC env c f } 
xtC env (LRCo CLeft  c)     f m = m { km_left 	= km_left  m |> xtC env c f } 
xtC env (LRCo CRight c)     f m = m { km_right 	= km_right m |> xtC env c f } 
xtC env (TypeNatCo co ts cs) f m = m { km_type_nats = km_type_nats m
                                     |>  xtNamed co
                                     |>> xtList (xtT env) ts
                                     |>> xtList (xtC env) cs f}
=======
    go (Refl ty)               = km_refl   >.> lkT env ty
    go (TyConAppCo tc cs)      = km_tc_app >.> lkNamed tc >=> lkList (lkC env) cs
    go (AxiomInstCo ax ind cs) = km_axiom  >.> lkNamed ax >=> lookupTM ind >=> lkList (lkC env) cs
    go (AppCo c1 c2)           = km_app    >.> lkC env c1 >=> lkC env c2
    go (TransCo c1 c2)         = km_trans  >.> lkC env c1 >=> lkC env c2
    go (UnsafeCo t1 t2)        = km_unsafe >.> lkT env t1 >=> lkT env t2
    go (InstCo c t)            = km_inst   >.> lkC env c  >=> lkT env t
    go (ForAllCo v c)          = km_forall >.> lkC (extendCME env v) c >=> lkBndr env v
    go (CoVarCo v)             = km_var    >.> lkVar env v
    go (SymCo c)               = km_sym    >.> lkC env c
    go (NthCo n c)             = km_nth    >.> lookupTM n >=> lkC env c
    go (LRCo CLeft  c)         = km_left   >.> lkC env c
    go (LRCo CRight c)         = km_right  >.> lkC env c

xtC :: CmEnv -> Coercion -> XT a -> CoercionMap a -> CoercionMap a
xtC env co f EmptyKM = xtC env co f wrapEmptyKM
xtC env (Refl ty)               f m = m { km_refl   = km_refl m   |> xtT env ty f }
xtC env (TyConAppCo tc cs)      f m = m { km_tc_app = km_tc_app m |> xtNamed tc |>> xtList (xtC env) cs f }
xtC env (AxiomInstCo ax ind cs) f m = m { km_axiom  = km_axiom m  |> xtNamed ax |>> xtInt ind |>> xtList (xtC env) cs f }
xtC env (AppCo c1 c2)           f m = m { km_app    = km_app m    |> xtC env c1 |>> xtC env c2 f }
xtC env (TransCo c1 c2)         f m = m { km_trans  = km_trans m  |> xtC env c1 |>> xtC env c2 f }
xtC env (UnsafeCo t1 t2)        f m = m { km_unsafe = km_unsafe m |> xtT env t1 |>> xtT env t2 f }
xtC env (InstCo c t)            f m = m { km_inst   = km_inst m   |> xtC env c  |>> xtT env t  f }
xtC env (ForAllCo v c)          f m = m { km_forall = km_forall m |> xtC (extendCME env v) c 
                                                      |>> xtBndr env v f }
xtC env (CoVarCo v)             f m = m { km_var    = km_var m |> xtVar env  v f }
xtC env (SymCo c)               f m = m { km_sym    = km_sym m |> xtC env    c f }
xtC env (NthCo n c)             f m = m { km_nth    = km_nth m |> xtInt n |>> xtC env c f } 
xtC env (LRCo CLeft  c)         f m = m { km_left   = km_left  m |> xtC env c f } 
xtC env (LRCo CRight c)         f m = m { km_right  = km_right m |> xtC env c f } 
>>>>>>> 8366792e

fdC :: (a -> b -> b) -> CoercionMap a -> b -> b
fdC _ EmptyKM = \z -> z
fdC k m = foldTM k (km_refl m)
        . foldTM (foldTM k) (km_tc_app m)
        . foldTM (foldTM k) (km_app m)
        . foldTM (foldTM k) (km_forall m)
        . foldTM k (km_var m)
        . foldTM (foldTM (foldTM k)) (km_axiom m)
        . foldTM (foldTM k) (km_unsafe m)
        . foldTM k (km_sym m)
        . foldTM (foldTM k) (km_trans m)
        . foldTM (foldTM k) (km_nth m)
        . foldTM k          (km_left m)
        . foldTM k          (km_right m)
        . foldTM (foldTM (foldTM k)) (km_type_nats m)
        . foldTM (foldTM k) (km_inst m)
\end{code}

%************************************************************************
%*									*
                   Types
%*									*
%************************************************************************

\begin{code}
data TypeMap a
  = EmptyTM
  | TM { tm_var   :: VarMap a
       , tm_app    :: TypeMap (TypeMap a)
       , tm_fun    :: TypeMap (TypeMap a)
       , tm_tc_app :: NameEnv (ListMap TypeMap a)
       , tm_forall :: TypeMap (BndrMap a)
       , tm_tylit  :: TyLitMap a
       }


instance Outputable a => Outputable (TypeMap a) where
  ppr m = text "TypeMap elts" <+> ppr (foldTypeMap (:) [] m)

foldTypeMap :: (a -> b -> b) -> b -> TypeMap a -> b
foldTypeMap k z m = fdT k m z

wrapEmptyTypeMap :: TypeMap a
wrapEmptyTypeMap = TM { tm_var  = emptyTM
                      , tm_app  = EmptyTM
                      , tm_fun  = EmptyTM
                      , tm_tc_app = emptyNameEnv
                      , tm_forall = EmptyTM
                      , tm_tylit  = emptyTyLitMap }

instance TrieMap TypeMap where
   type Key TypeMap = Type
   emptyTM  = EmptyTM
   lookupTM = lkT emptyCME
   alterTM  = xtT emptyCME
   foldTM   = fdT
   mapTM    = mapT

mapT :: (a->b) -> TypeMap a -> TypeMap b
mapT _ EmptyTM = EmptyTM
mapT f (TM { tm_var  = tvar, tm_app = tapp, tm_fun = tfun
           , tm_tc_app = ttcapp, tm_forall = tforall, tm_tylit = tlit })
  = TM { tm_var    = mapTM f tvar
       , tm_app    = mapTM (mapTM f) tapp
       , tm_fun    = mapTM (mapTM f) tfun
       , tm_tc_app = mapNameEnv (mapTM f) ttcapp
       , tm_forall = mapTM (mapTM f) tforall
       , tm_tylit  = mapTM f tlit }

-----------------
lkT :: CmEnv -> Type -> TypeMap a -> Maybe a
lkT env ty m
  | EmptyTM <- m = Nothing
  | otherwise    = go ty m
  where
    go ty | Just ty' <- coreView ty = go ty'
    go (TyVarTy v)       = tm_var    >.> lkVar env v
    go (AppTy t1 t2)     = tm_app    >.> lkT env t1 >=> lkT env t2
    go (FunTy t1 t2)     = tm_fun    >.> lkT env t1 >=> lkT env t2
    go (TyConApp tc tys) = tm_tc_app >.> lkNamed tc >=> lkList (lkT env) tys
    go (LitTy l)         = tm_tylit  >.> lkTyLit l
    go (ForAllTy tv ty)  = tm_forall >.> lkT (extendCME env tv) ty >=> lkBndr env tv


lkT_mod :: CmEnv  
        -> TyVarEnv Type -- TvSubstEnv 
        -> Type
        -> TypeMap b -> Maybe b 
lkT_mod env s ty m
  | EmptyTM <- m = Nothing
  | Just ty' <- coreView ty
  = lkT_mod env s ty' m
  | [] <- candidates 
  = go env s ty m
  | otherwise
  = Just $ snd (head candidates) -- Yikes!
  where
     -- Hopefully intersects is much smaller than traversing the whole vm_fvar
    intersects = eltsUFM $
                 intersectUFM_C (,) s (vm_fvar $ tm_var m)
    candidates = [ (u,ct) | (u,ct) <- intersects
                          , Type.substTy (niFixTvSubst s) u `eqType` ty ]
                  
    go env _s (TyVarTy v)      = tm_var    >.> lkVar env v
    go env s (AppTy t1 t2)     = tm_app    >.> lkT_mod env s t1 >=> lkT_mod env s t2
    go env s (FunTy t1 t2)     = tm_fun    >.> lkT_mod env s t1 >=> lkT_mod env s t2
    go env s (TyConApp tc tys) = tm_tc_app >.> lkNamed tc >=> lkList (lkT_mod env s) tys
    go _env _s (LitTy l)       = tm_tylit  >.> lkTyLit l
    go _env _s (ForAllTy _tv _ty) = const Nothing
    
    {- DV TODO: Add proper lookup for ForAll -}

lookupTypeMap_mod :: TyVarEnv a -- A substitution to be applied to the /keys/ of type map 
                  -> (a -> Type)
                  -> Type 
                  -> TypeMap b -> Maybe b
lookupTypeMap_mod s f = lkT_mod emptyCME (mapVarEnv f s)

-----------------
xtT :: CmEnv -> Type -> XT a -> TypeMap a -> TypeMap a
xtT env ty f m
  | EmptyTM <- m            = xtT env ty  f wrapEmptyTypeMap 
  | Just ty' <- coreView ty = xtT env ty' f m                

xtT env (TyVarTy v)       f  m = m { tm_var    = tm_var m |> xtVar env v f }
xtT env (AppTy t1 t2)     f  m = m { tm_app    = tm_app m |> xtT env t1 |>> xtT env t2 f }
xtT env (FunTy t1 t2)     f  m = m { tm_fun    = tm_fun m |> xtT env t1 |>> xtT env t2 f }
xtT env (ForAllTy tv ty)  f  m = m { tm_forall = tm_forall m |> xtT (extendCME env tv) ty 
                                                 |>> xtBndr env tv f }
xtT env (TyConApp tc tys) f  m = m { tm_tc_app = tm_tc_app m |> xtNamed tc 
                                                 |>> xtList (xtT env) tys f }
xtT _   (LitTy l)         f  m = m { tm_tylit  = tm_tylit m |> xtTyLit l f }

fdT :: (a -> b -> b) -> TypeMap a -> b -> b
fdT _ EmptyTM = \z -> z
fdT k m = foldTM k (tm_var m)
        . foldTM (foldTM k) (tm_app m)
        . foldTM (foldTM k) (tm_fun m)
        . foldTM (foldTM k) (tm_tc_app m)
        . foldTM (foldTM k) (tm_forall m)
        . foldTyLit k (tm_tylit m)



------------------------
data TyLitMap a = TLM { tlm_number :: Map.Map Integer a
                      , tlm_string :: Map.Map FastString a
                      }

instance TrieMap TyLitMap where
   type Key TyLitMap = TyLit
   emptyTM  = emptyTyLitMap
   lookupTM = lkTyLit
   alterTM  = xtTyLit
   foldTM   = foldTyLit
   mapTM    = mapTyLit
   
emptyTyLitMap :: TyLitMap a
emptyTyLitMap = TLM { tlm_number = Map.empty, tlm_string = Map.empty }

mapTyLit :: (a->b) -> TyLitMap a -> TyLitMap b
mapTyLit f (TLM { tlm_number = tn, tlm_string = ts })
  = TLM { tlm_number = Map.map f tn, tlm_string = Map.map f ts }

lkTyLit :: TyLit -> TyLitMap a -> Maybe a
lkTyLit l =
  case l of
    NumTyLit n -> tlm_number >.> Map.lookup n
    StrTyLit n -> tlm_string >.> Map.lookup n

xtTyLit :: TyLit -> XT a -> TyLitMap a -> TyLitMap a
xtTyLit l f m =
  case l of
    NumTyLit n -> m { tlm_number = tlm_number m |> Map.alter f n }
    StrTyLit n -> m { tlm_string = tlm_string m |> Map.alter f n }

foldTyLit :: (a -> b -> b) -> TyLitMap a -> b -> b
foldTyLit l m = flip (Map.fold l) (tlm_string m)
              . flip (Map.fold l) (tlm_number m)
\end{code}


%************************************************************************
%*									*
                   Variables
%*									*
%************************************************************************

\begin{code}
type BoundVar = Int  -- Bound variables are deBruijn numbered
type BoundVarMap a = IntMap.IntMap a

data CmEnv = CME { cme_next :: BoundVar
                 , cme_env  :: VarEnv BoundVar } 

emptyCME :: CmEnv
emptyCME = CME { cme_next = 0, cme_env = emptyVarEnv }

extendCME :: CmEnv -> Var -> CmEnv
extendCME (CME { cme_next = bv, cme_env = env }) v
  = CME { cme_next = bv+1, cme_env = extendVarEnv env v bv }

extendCMEs :: CmEnv -> [Var] -> CmEnv
extendCMEs env vs = foldl extendCME env vs

lookupCME :: CmEnv -> Var -> Maybe BoundVar
lookupCME (CME { cme_env = env }) v = lookupVarEnv env v

--------- Variable binders -------------
type BndrMap = TypeMap 

lkBndr :: CmEnv -> Var -> BndrMap a -> Maybe a
lkBndr env v m = lkT env (varType v) m

xtBndr :: CmEnv -> Var -> XT a -> BndrMap a -> BndrMap a
xtBndr env v f = xtT env (varType v) f

--------- Variable occurrence -------------
data VarMap a = VM { vm_bvar   :: BoundVarMap a  -- Bound variable
                   , vm_fvar   :: VarEnv a }  	  -- Free variable

instance TrieMap VarMap where
   type Key VarMap = Var
   emptyTM  = VM { vm_bvar = IntMap.empty, vm_fvar = emptyVarEnv }
   lookupTM = lkVar emptyCME
   alterTM  = xtVar emptyCME
   foldTM   = fdVar
   mapTM    = mapVar

mapVar :: (a->b) -> VarMap a -> VarMap b
mapVar f (VM { vm_bvar = bv, vm_fvar = fv })
  = VM { vm_bvar = mapTM f bv, vm_fvar = mapVarEnv f fv }

lkVar :: CmEnv -> Var -> VarMap a -> Maybe a
lkVar env v 
  | Just bv <- lookupCME env v = vm_bvar >.> lookupTM bv
  | otherwise                  = vm_fvar >.> lkFreeVar v

xtVar :: CmEnv -> Var -> XT a -> VarMap a -> VarMap a
xtVar env v f m
  | Just bv <- lookupCME env v = m { vm_bvar = vm_bvar m |> xtInt bv f }
  | otherwise                  = m { vm_fvar = vm_fvar m |> xtFreeVar v f }

fdVar :: (a -> b -> b) -> VarMap a -> b -> b
fdVar k m = foldTM k (vm_bvar m)
          . foldTM k (vm_fvar m)

lkFreeVar :: Var -> VarEnv a -> Maybe a
lkFreeVar var env = lookupVarEnv env var

xtFreeVar :: Var -> XT a -> VarEnv a -> VarEnv a
xtFreeVar v f m = alterVarEnv f m v
\end{code}<|MERGE_RESOLUTION|>--- conflicted
+++ resolved
@@ -521,45 +521,6 @@
   | EmptyKM <- m = Nothing
   | otherwise    = go co m
   where
-<<<<<<< HEAD
-    go (Refl ty)           = km_refl   >.> lkT env ty
-    go (TyConAppCo tc cs)  = km_tc_app >.> lkNamed tc >=> lkList (lkC env) cs
-    go (AxiomInstCo ax cs) = km_axiom  >.> lkNamed ax >=> lkList (lkC env) cs
-    go (AppCo c1 c2)       = km_app    >.> lkC env c1 >=> lkC env c2
-    go (TransCo c1 c2)     = km_trans  >.> lkC env c1 >=> lkC env c2
-    go (UnsafeCo t1 t2)    = km_unsafe >.> lkT env t1 >=> lkT env t2
-    go (InstCo c t)        = km_inst   >.> lkC env c  >=> lkT env t
-    go (ForAllCo v c)      = km_forall >.> lkC (extendCME env v) c >=> lkBndr env v
-    go (CoVarCo v)         = km_var    >.> lkVar env v
-    go (SymCo c)           = km_sym    >.> lkC env c
-    go (NthCo n c)         = km_nth    >.> lookupTM n >=> lkC env c
-    go (LRCo CLeft  c)     = km_left   >.> lkC env c
-    go (LRCo CRight c)     = km_right  >.> lkC env c
-    go (TypeNatCo co ts cs) = km_type_nats >.> lkNamed co          >=>
-                                               lkList (lkT env) ts >=>
-                                               lkList (lkC env) cs
-
-xtC :: CmEnv -> Coercion -> XT a -> CoercionMap a -> CoercionMap a
-xtC env co f EmptyKM = xtC env co f wrapEmptyKM
-xtC env (Refl ty)           f m = m { km_refl   = km_refl m   |> xtT env ty f }
-xtC env (TyConAppCo tc cs)  f m = m { km_tc_app = km_tc_app m |> xtNamed tc |>> xtList (xtC env) cs f }
-xtC env (AxiomInstCo ax cs) f m = m { km_axiom  = km_axiom m  |> xtNamed ax |>> xtList (xtC env) cs f }
-xtC env (AppCo c1 c2)       f m = m { km_app    = km_app m    |> xtC env c1 |>> xtC env c2 f }
-xtC env (TransCo c1 c2)     f m = m { km_trans  = km_trans m  |> xtC env c1 |>> xtC env c2 f }
-xtC env (UnsafeCo t1 t2)    f m = m { km_unsafe = km_unsafe m |> xtT env t1 |>> xtT env t2 f }
-xtC env (InstCo c t)        f m = m { km_inst   = km_inst m   |> xtC env c  |>> xtT env t  f }
-xtC env (ForAllCo v c)      f m = m { km_forall = km_forall m |> xtC (extendCME env v) c 
-                                                  |>> xtBndr env v f }
-xtC env (CoVarCo v)         f m = m { km_var 	= km_var m   |> xtVar env v f }
-xtC env (SymCo c)           f m = m { km_sym 	= km_sym m   |> xtC env   c f }
-xtC env (NthCo n c)         f m = m { km_nth 	= km_nth m   |> xtInt n |>> xtC env c f } 
-xtC env (LRCo CLeft  c)     f m = m { km_left 	= km_left  m |> xtC env c f } 
-xtC env (LRCo CRight c)     f m = m { km_right 	= km_right m |> xtC env c f } 
-xtC env (TypeNatCo co ts cs) f m = m { km_type_nats = km_type_nats m
-                                     |>  xtNamed co
-                                     |>> xtList (xtT env) ts
-                                     |>> xtList (xtC env) cs f}
-=======
     go (Refl ty)               = km_refl   >.> lkT env ty
     go (TyConAppCo tc cs)      = km_tc_app >.> lkNamed tc >=> lkList (lkC env) cs
     go (AxiomInstCo ax ind cs) = km_axiom  >.> lkNamed ax >=> lookupTM ind >=> lkList (lkC env) cs
@@ -573,6 +534,9 @@
     go (NthCo n c)             = km_nth    >.> lookupTM n >=> lkC env c
     go (LRCo CLeft  c)         = km_left   >.> lkC env c
     go (LRCo CRight c)         = km_right  >.> lkC env c
+    go (TypeNatCo co ts cs) = km_type_nats >.> lkNamed co          >=>
+                                               lkList (lkT env) ts >=>
+                                               lkList (lkC env) cs
 
 xtC :: CmEnv -> Coercion -> XT a -> CoercionMap a -> CoercionMap a
 xtC env co f EmptyKM = xtC env co f wrapEmptyKM
@@ -590,7 +554,10 @@
 xtC env (NthCo n c)             f m = m { km_nth    = km_nth m |> xtInt n |>> xtC env c f } 
 xtC env (LRCo CLeft  c)         f m = m { km_left   = km_left  m |> xtC env c f } 
 xtC env (LRCo CRight c)         f m = m { km_right  = km_right m |> xtC env c f } 
->>>>>>> 8366792e
+xtC env (TypeNatCo co ts cs)    f m = m { km_type_nats = km_type_nats m
+                                     |>  xtNamed co
+                                     |>> xtList (xtT env) ts
+                                     |>> xtList (xtC env) cs f}
 
 fdC :: (a -> b -> b) -> CoercionMap a -> b -> b
 fdC _ EmptyKM = \z -> z
@@ -609,6 +576,7 @@
         . foldTM (foldTM (foldTM k)) (km_type_nats m)
         . foldTM (foldTM k) (km_inst m)
 \end{code}
+
 
 %************************************************************************
 %*									*
