--- conflicted
+++ resolved
@@ -175,13 +175,8 @@
 corePrepExpr dflags hsc_env expr = do
     showPass dflags "CorePrep"
     us <- mkSplitUniqSupply 's'
-<<<<<<< HEAD
-    initialCorePrepEnv <- mkInitialCorePrepEnv hsc_env
+    initialCorePrepEnv <- mkInitialCorePrepEnv dflags hsc_env
     let new_expr = initUs_ us (cpeBodyNF dflags initialCorePrepEnv expr)
-=======
-    initialCorePrepEnv <- mkInitialCorePrepEnv dflags hsc_env
-    let new_expr = initUs_ us (cpeBodyNF initialCorePrepEnv expr)
->>>>>>> 1b02de8d
     dumpIfSet_dyn dflags Opt_D_dump_prep "CorePrep" (ppr new_expr)
     return new_expr
 
@@ -473,21 +468,12 @@
 -- For example
 --      f (g x)   ===>   ([v = g x], f v)
 
-<<<<<<< HEAD
 cpeRhsE _ _env expr@(Type {})      = return (emptyFloats, expr)
 cpeRhsE _ _env expr@(Coercion {})  = return (emptyFloats, expr)
-cpeRhsE dflags env (Lit (LitInteger i _))
-    = cpeRhsE dflags env (cvtLitInteger (getMkIntegerId env) i)
+cpeRhsE env (Lit (LitInteger i _))
+    = cpeRhsE dflags env (cvtLitInteger (cpe_dynFlags env) (getMkIntegerId env) i)
 cpeRhsE _ _env expr@(Lit {})       = return (emptyFloats, expr)
-cpeRhsE dflags env expr@(Var {})        = cpeApp dflags env expr
-=======
-cpeRhsE _env expr@(Type {})      = return (emptyFloats, expr)
-cpeRhsE _env expr@(Coercion {})  = return (emptyFloats, expr)
-cpeRhsE env (Lit (LitInteger i _))
-    = cpeRhsE env (cvtLitInteger (cpe_dynFlags env) (getMkIntegerId env) i)
-cpeRhsE _env expr@(Lit {})       = return (emptyFloats, expr)
-cpeRhsE env expr@(Var {})        = cpeApp env expr
->>>>>>> 1b02de8d
+cpeRhsE dflags env expr@(Var {})   = cpeApp dflags env expr
 
 cpeRhsE dflags env (Var f `App` _ `App` arg)
   | f `hasKey` lazyIdKey          -- Replace (lazy a) by a
