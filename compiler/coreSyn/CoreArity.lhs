--- conflicted
+++ resolved
@@ -133,13 +133,8 @@
 	Nothing -> Nothing
 	Just ar -> Just (ar, sig ar)
   where
-<<<<<<< HEAD
-    env       = AE { ae_bndrs = [], ae_ped_bot = True, ae_cheap_fn = \ _ _ -> False }
-    sig ar = mkStrictSig (mkTopDmdType (replicate ar top) botRes)
-=======
     env    = AE { ae_bndrs = [], ae_ped_bot = True, ae_cheap_fn = \ _ _ -> False }
     sig ar = mkStrictSig (mkTopDmdType (replicate ar topDmd) botRes)
->>>>>>> 81f4cd3e
                   -- For this purpose we can be very simple
 \end{code}
 
