test('simpl001', normal, compile, [''])
test('simpl002', normal, compile, [''])
test('simpl003', normal, compile, [''])
test('simpl004', only_compiler_types(['ghc']), compile, [''])
test('simpl005', normal, compile, [''])

# Missing:
# test('simpl006', normal, compile, [''])

test('simpl007', normal, compile, [''])
# Missing: simpl008
test('simpl009', normal, compile, [''])
test('simpl010', normal, compile, [''])
test('simpl011', normal, compile, [''])
test('simpl012', normal, compile, [''])
test('simpl013', normal, compile, [''])
test('simpl014', normal, compile, [''])
test('simpl015', only_ways(['optasm']), compile, [''])
test('simpl016', normal, compile, [''])
test('simpl017', normal, compile_fail, [''])
test('simpl018', normal, compile, [''])
test('simpl019', normal, compile, [''])
test('simpl020',
     extra_clean(['Simpl020_A.hi', 'Simpl020_A.o']),
     multimod_compile,
     ['simpl020', '-v0 -XFlexibleInstances -XUndecidableInstances'])

test('simpl-T1370', normal, compile, [''])
test('T2520', normal, compile, [''])


test('spec001', skip_if_fast, compile, [''])
test('spec002', normal, compile, [''])
test('spec003', normal, compile, [''])

test('rule1', normal, compile, [''])
test('rule2', only_ways(['optasm']), compile, ['-dsuppress-uniques'])

test('dfun-loop', normal, compile, [''])
test('strict-float', normal, compile, [''])
test('T3118', normal, compile, [''])
test('T4203', normal, compile, [''])

# With -prof -fvia-C, this test makes gcc go out to lunch, and the
# testsuite driver times out.
test('T3016', skip_if_fast, compile, [''])

test('T1647', normal, compile, ['-fdicts-strict -dcore-lint'])

test('T3234',
     only_ways(['optasm']),
     compile,
     ['-ddump-simpl-stats -dsuppress-uniques'])

test('T3717', only_ways(['optasm']),
              compile,
              ['-ddump-simpl -dsuppress-uniques'])

test('spec-inline', only_ways(['optasm']),
              	    compile,
              	    ['-O2 -ddump-simpl -dsuppress-uniques'])
test('T4908', only_ways(['optasm']),
              compile,
              ['-O2 -ddump-simpl -dsuppress-uniques'])

test('T4930', [if_compiler_lt('ghc', '7.1', expect_fail),
               only_ways(['optasm'])],
              compile,
              ['-O -ddump-simpl -dsuppress-uniques'])

test('T3055',
     extra_clean(['T3055.hi', 'T3055.o', 'T3055.simpl']),
     run_command,
     ['$MAKE -s --no-print-directory T3055'])

test('T4306',
     normal,
     run_command,
     ['$MAKE -s --no-print-directory T4306'])

test('T4201',
     normal,
     run_command,
     ['$MAKE -s --no-print-directory T4201'])

test('T3772',
#      only_ways(['optasm']),
     extra_clean(['T3772_A.hi', 'T3772_A.o']),
     run_command, ['$MAKE -s --no-print-directory T3772'])

test('EvalTest',
     normal,
     run_command,
     ['$MAKE -s --no-print-directory EvalTest'])

test('T3831', normal, compile, [''])
test('T4345', normal, compile, [''])
test('T4398', normal, compile, [''])

test('T4903',
     extra_clean(['T4903a.hi', 'T4903a.o']),
     run_command,
     ['$MAKE -s --no-print-directory T4903'])

test('T4918',
     extra_clean(['T4918a.hi', 'T4918a.o']),
     run_command,
     ['$MAKE -s --no-print-directory T4918'])

test('T4945',
     if_compiler_lt('ghc', '7.1', expect_fail),
     run_command,
     ['$MAKE -s --no-print-directory T4945'])

test('T4957',
     normal,
     run_command,
     ['$MAKE -s --no-print-directory T4957'])

test('T5168',
     normal,
     run_command,
     ['$MAKE -s --no-print-directory T5168'])

test('T5329', normal, compile, [''])
test('T5303', reqlib('mtl'), compile, [''])   # Coercion-optimiation test
test('T5342', normal, compile, [''])   # Lint error with -prof
test('T5359a', normal, compile, [''])  # Lint error with -O (OccurAnal)
test('T5359b', normal, compile, [''])  # Lint error with -O (OccurAnal)
test('T5458', normal, compile, [''])
test('simpl021',
     extra_clean(['Simpl021A.hi', 'Simpl021A.o',
                  'Simpl021B.hi', 'Simpl021B.o']),
     run_command,
     ['$MAKE -s --no-print-directory simpl021'])
test('T5327', normal, run_command, ['$MAKE -s --no-print-directory T5327'])
test('T5623', normal, run_command, ['$MAKE -s --no-print-directory T5623'])
test('T5658b',
     normal,
     run_command,
     ['$MAKE -s --no-print-directory T5658b'])
test('T5776',
     normal,
     run_command,
     ['$MAKE -s --no-print-directory T5776'])
test('T4138',
     extra_clean(['T4138_A.hi', 'T4138_A.o', 'T4138.simpl']),
     run_command,
     ['$MAKE -s --no-print-directory T4138'])
<<<<<<< HEAD
test('T7088', normal, compile, [''])
=======
test('T6082-RULE', normal, compile, [''])
>>>>>>> 8eba4f88
<|MERGE_RESOLUTION|>--- conflicted
+++ resolved
@@ -147,8 +147,5 @@
      extra_clean(['T4138_A.hi', 'T4138_A.o', 'T4138.simpl']),
      run_command,
      ['$MAKE -s --no-print-directory T4138'])
-<<<<<<< HEAD
 test('T7088', normal, compile, [''])
-=======
-test('T6082-RULE', normal, compile, [''])
->>>>>>> 8eba4f88
+test('T6082-RULE', normal, compile, [''])